/*
 * Licensed to the Apache Software Foundation (ASF) under one or more
 * contributor license agreements.  See the NOTICE file distributed with
 * this work for additional information regarding copyright ownership.
 * The ASF licenses this file to You under the Apache License, Version 2.0
 * (the "License"); you may not use this file except in compliance with
 * the License.  You may obtain a copy of the License at
 *
 *      http://www.apache.org/licenses/LICENSE-2.0
 *
 * Unless required by applicable law or agreed to in writing, software
 * distributed under the License is distributed on an "AS IS" BASIS,
 * WITHOUT WARRANTIES OR CONDITIONS OF ANY KIND, either express or implied.
 * See the License for the specific language governing permissions and
 * limitations under the License.
 */
package org.apache.jackrabbit.oak.jcr;

import static com.google.common.base.Preconditions.checkNotNull;
import static com.google.common.base.Preconditions.checkState;
import static com.google.common.collect.Sets.newLinkedHashSet;
import static org.apache.jackrabbit.oak.plugins.commit.JcrConflictHandler.createJcrConflictHandler;

import java.util.Set;
import java.util.concurrent.Executor;
import java.util.concurrent.ScheduledExecutorService;

import javax.annotation.Nonnull;
import javax.jcr.Repository;

import org.apache.jackrabbit.oak.Oak;
import org.apache.jackrabbit.oak.api.ContentRepository;
import org.apache.jackrabbit.oak.jcr.repository.RepositoryImpl;
import org.apache.jackrabbit.oak.plugins.atomic.AtomicCounterEditorProvider;
import org.apache.jackrabbit.oak.plugins.commit.ConflictValidatorProvider;
import org.apache.jackrabbit.oak.plugins.index.IndexEditorProvider;
import org.apache.jackrabbit.oak.plugins.index.counter.NodeCounterEditorProvider;
import org.apache.jackrabbit.oak.plugins.index.nodetype.NodeTypeIndexProvider;
import org.apache.jackrabbit.oak.plugins.index.property.OrderedPropertyIndexEditorProvider;
import org.apache.jackrabbit.oak.plugins.index.property.PropertyIndexEditorProvider;
import org.apache.jackrabbit.oak.plugins.index.property.PropertyIndexProvider;
import org.apache.jackrabbit.oak.plugins.index.reference.ReferenceEditorProvider;
import org.apache.jackrabbit.oak.plugins.index.reference.ReferenceIndexProvider;
import org.apache.jackrabbit.oak.plugins.itemsave.ItemSaveValidatorProvider;
import org.apache.jackrabbit.oak.plugins.name.NameValidatorProvider;
import org.apache.jackrabbit.oak.plugins.name.NamespaceEditorProvider;
import org.apache.jackrabbit.oak.plugins.nodetype.TypeEditorProvider;
import org.apache.jackrabbit.oak.plugins.nodetype.write.InitialContent;
import org.apache.jackrabbit.oak.plugins.observation.CommitRateLimiter;
import org.apache.jackrabbit.oak.plugins.version.VersionEditorProvider;
import org.apache.jackrabbit.oak.query.QueryEngineSettings;
import org.apache.jackrabbit.oak.security.SecurityProviderImpl;
import org.apache.jackrabbit.oak.spi.commit.CommitHook;
import org.apache.jackrabbit.oak.spi.commit.CompositeConflictHandler;
import org.apache.jackrabbit.oak.spi.commit.Editor;
import org.apache.jackrabbit.oak.spi.commit.EditorHook;
import org.apache.jackrabbit.oak.spi.commit.EditorProvider;
import org.apache.jackrabbit.oak.spi.commit.Observer;
import org.apache.jackrabbit.oak.spi.commit.PartialConflictHandler;
import org.apache.jackrabbit.oak.spi.lifecycle.RepositoryInitializer;
import org.apache.jackrabbit.oak.spi.mount.MountInfoProvider;
import org.apache.jackrabbit.oak.spi.query.QueryIndexProvider;
import org.apache.jackrabbit.oak.spi.security.SecurityProvider;
import org.apache.jackrabbit.oak.spi.state.Clusterable;
import org.apache.jackrabbit.oak.spi.state.NodeStore;
import org.apache.jackrabbit.oak.spi.whiteboard.Whiteboard;

/**
 * Builder class which encapsulates the details of building a JCR
 * <tt>Repository</tt> backed by an Oak <tt>ContentRepository</tt> instance
 *
 * <p>The backing <tt>ContentRepository</tt> instance will be constructed with
 * reasonable defaults and additional components can be registered by calling
 * the <tt>with</tt> methods. Note that it is not possible to remove components
 * once registered.</p>
 *
 * <p>The Jcr builder is a lazy initializer, to have a working repository make sure
 * you call {@link Jcr#createContentRepository()} or
 * {@link Jcr#createRepository()}.</p>
 */
public class Jcr {
    public static final int DEFAULT_OBSERVATION_QUEUE_LENGTH = 1000;

    private final Oak oak;

    private final Set<RepositoryInitializer> repositoryInitializers = newLinkedHashSet();
    private final Set<QueryIndexProvider> queryIndexProviders = newLinkedHashSet();
    private final Set<CommitHook> commitHooks = newLinkedHashSet();
    private final Set<IndexEditorProvider> indexEditorProviders = newLinkedHashSet();
    private final Set<EditorProvider> editorProviders = newLinkedHashSet();
    private final Set<Editor> editors = newLinkedHashSet();
    private final Set<Observer> observers = newLinkedHashSet();

    private final CompositeConflictHandler conflictHandler = createJcrConflictHandler();
    private SecurityProvider securityProvider;
    private CommitRateLimiter commitRateLimiter;
    private ScheduledExecutorService scheduledExecutor;
    private Executor executor;
    private QueryEngineSettings queryEngineSettings;
    private String defaultWorkspaceName;
    private Whiteboard whiteboard;

    private int observationQueueLength = DEFAULT_OBSERVATION_QUEUE_LENGTH;
    private boolean fastQueryResultSize;

    private ContentRepository contentRepository;
    private Repository repository;
<<<<<<< HEAD
    private MountInfoProvider mountInfoProvider = MountInfoProvider.DEFAULT;
=======
    
    private Clusterable clusterable;
>>>>>>> be71ebc6

    public Jcr(Oak oak) {
        this.oak = oak;

        with(new InitialContent());

        with(new EditorHook(new VersionEditorProvider()));

        with(new SecurityProviderImpl());

        with(new ItemSaveValidatorProvider());
        with(new NameValidatorProvider());
        with(new NamespaceEditorProvider());
        with(new TypeEditorProvider());
        with(new ConflictValidatorProvider());
        with(new AtomicCounterEditorProvider());
        with(new ReferenceEditorProvider().with(mountInfoProvider));
        with(new ReferenceIndexProvider().with(mountInfoProvider));

        with(new PropertyIndexEditorProvider().with(mountInfoProvider));
        with(new NodeCounterEditorProvider());

<<<<<<< HEAD
        with(new PropertyIndexProvider().with(mountInfoProvider));
        with(new OrderedPropertyIndexProvider());
=======
        with(new PropertyIndexProvider());
>>>>>>> be71ebc6
        with(new NodeTypeIndexProvider());

        with(new OrderedPropertyIndexEditorProvider());
    }

    public Jcr() {
        this(new Oak());
    }

    public Jcr(NodeStore store) {
        this(new Oak(store));
    }

    @Nonnull
    public Jcr with(@Nonnull Clusterable c) {
        ensureRepositoryIsNotCreated();
        this.clusterable = checkNotNull(c);
        return this;
    }
    
    @Nonnull
    public final Jcr with(@Nonnull RepositoryInitializer initializer) {
        ensureRepositoryIsNotCreated();
        repositoryInitializers.add(checkNotNull(initializer));
        return this;
    }

    private void ensureRepositoryIsNotCreated() {
        checkState(repository == null && contentRepository == null,
                "Repository was already created");
    }

    @Nonnull
    public final Jcr with(@Nonnull QueryIndexProvider provider) {
        ensureRepositoryIsNotCreated();
        queryIndexProviders.add(checkNotNull(provider));
        return this;
    }

    @Nonnull
    public final Jcr with(@Nonnull IndexEditorProvider indexEditorProvider) {
        ensureRepositoryIsNotCreated();
        indexEditorProviders.add(checkNotNull(indexEditorProvider));
        return this;
    }

    @Nonnull
    public final Jcr with(@Nonnull CommitHook hook) {
        ensureRepositoryIsNotCreated();
        commitHooks.add(checkNotNull(hook));
        return this;
    }

    @Nonnull
    public final Jcr with(@Nonnull EditorProvider provider) {
        ensureRepositoryIsNotCreated();
        editorProviders.add(checkNotNull(provider));
        return this;
    }

    @Nonnull
    public final Jcr with(@Nonnull Editor editor) {
        ensureRepositoryIsNotCreated();
        editors.add(checkNotNull(editor));
        return this;
    }

    @Nonnull
    public final Jcr with(@Nonnull SecurityProvider securityProvider) {
        ensureRepositoryIsNotCreated();
        this.securityProvider = checkNotNull(securityProvider);
        return this;
    }

    @Nonnull
    public final Jcr with(@Nonnull PartialConflictHandler conflictHandler) {
        ensureRepositoryIsNotCreated();
        this.conflictHandler.addHandler(checkNotNull(conflictHandler));
        return this;
    }

    @Nonnull
    public final Jcr with(@Nonnull ScheduledExecutorService executor) {
        ensureRepositoryIsNotCreated();
        this.scheduledExecutor = checkNotNull(executor);
        return this;
    }

    @Nonnull
    public final Jcr with(@Nonnull Executor executor) {
        ensureRepositoryIsNotCreated();
        this.executor = checkNotNull(executor);
        return this;
    }

    @Nonnull
    public final Jcr with(@Nonnull Observer observer) {
        ensureRepositoryIsNotCreated();
        observers.add(checkNotNull(observer));
        return this;
    }

    @Nonnull
    public Jcr withAsyncIndexing() {
        ensureRepositoryIsNotCreated();
        oak.withAsyncIndexing();
        return this;
    }

    @Nonnull
    public Jcr withObservationQueueLength(int observationQueueLength) {
        ensureRepositoryIsNotCreated();
        this.observationQueueLength = observationQueueLength;
        return this;
    }

    @Nonnull
    public Jcr with(@Nonnull CommitRateLimiter commitRateLimiter) {
        ensureRepositoryIsNotCreated();
        this.commitRateLimiter = checkNotNull(commitRateLimiter);
        return this;
    }

    @Nonnull
    public Jcr with(@Nonnull QueryEngineSettings qs) {
        ensureRepositoryIsNotCreated();
        this.queryEngineSettings = checkNotNull(qs);
        return this;
    }

    @Nonnull
    public Jcr withFastQueryResultSize(boolean fastQueryResultSize) {
        ensureRepositoryIsNotCreated();
        this.fastQueryResultSize = fastQueryResultSize;
        return this;
    }

    @Nonnull
    public Jcr with(@Nonnull String defaultWorkspaceName) {
        ensureRepositoryIsNotCreated();
        this.defaultWorkspaceName = checkNotNull(defaultWorkspaceName);
	return this;
    }

    @Nonnull
    public Jcr with(@Nonnull Whiteboard whiteboard) {
        ensureRepositoryIsNotCreated();
        this.whiteboard = checkNotNull(whiteboard);
        return this;
    }

    @Nonnull
    public Jcr with(@Nonnull MountInfoProvider mountInfoProvider) {
        ensureRepositoryIsNotCreated();
        this.mountInfoProvider = checkNotNull(mountInfoProvider);
        return this;
    }

    private void setUpOak() {
        // whiteboard
        if (whiteboard != null) {
            oak.with(whiteboard);
        }

        // repository initializers
        for (RepositoryInitializer repositoryInitializer : repositoryInitializers) {
            oak.with(repositoryInitializer);
        }

        // query index providers
        for (QueryIndexProvider queryIndexProvider : queryIndexProviders) {
            oak.with(queryIndexProvider);
        }

        // commit hooks
        for (CommitHook commitHook : commitHooks) {
            oak.with(commitHook);
        }

        // conflict handlers
        oak.with(conflictHandler);

        // index editor providers
        for (IndexEditorProvider indexEditorProvider : indexEditorProviders) {
            oak.with(indexEditorProvider);
        }

        // editors
        for (Editor editor : editors) {
            oak.with(editor);
        }

        // editor providers
        for (EditorProvider editorProvider : editorProviders) {
            oak.with(editorProvider);
        }

        // securityProvider
        oak.with(securityProvider);

        // executors
        if (scheduledExecutor != null) {
            oak.with(scheduledExecutor);
        }
        if (executor != null) {
            oak.with(executor);
        }

        // observers
        for (Observer observer : observers) {
            oak.with(observer);
        }

        // commit rate limiter
        if (commitRateLimiter != null) {
            oak.with(commitRateLimiter);
        }

        // query engine settings
        if (queryEngineSettings != null) {
            oak.with(queryEngineSettings);
        }

        // default workspace name
        if (defaultWorkspaceName != null) {
            oak.with(defaultWorkspaceName);
        }
        
        if (clusterable != null) {
            oak.with(clusterable);
        }
    }

    @Nonnull
    public ContentRepository createContentRepository() {
        if (contentRepository == null) {
            setUpOak();
            contentRepository = oak.createContentRepository();
        }
        return contentRepository;
    }

    @Nonnull
    public Repository createRepository() {
        if (repository == null) {
            repository = new RepositoryImpl(
                    createContentRepository(),
                    oak.getWhiteboard(),
                    securityProvider,
                    observationQueueLength,
                    commitRateLimiter,
                    fastQueryResultSize);
        }
        return repository;
    }

}<|MERGE_RESOLUTION|>--- conflicted
+++ resolved
@@ -105,12 +105,9 @@
 
     private ContentRepository contentRepository;
     private Repository repository;
-<<<<<<< HEAD
     private MountInfoProvider mountInfoProvider = MountInfoProvider.DEFAULT;
-=======
-    
+
     private Clusterable clusterable;
->>>>>>> be71ebc6
 
     public Jcr(Oak oak) {
         this.oak = oak;
@@ -132,13 +129,7 @@
 
         with(new PropertyIndexEditorProvider().with(mountInfoProvider));
         with(new NodeCounterEditorProvider());
-
-<<<<<<< HEAD
         with(new PropertyIndexProvider().with(mountInfoProvider));
-        with(new OrderedPropertyIndexProvider());
-=======
-        with(new PropertyIndexProvider());
->>>>>>> be71ebc6
         with(new NodeTypeIndexProvider());
 
         with(new OrderedPropertyIndexEditorProvider());
