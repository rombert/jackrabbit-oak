--- conflicted
+++ resolved
@@ -415,9 +415,6 @@
     }
 
     @Test
-<<<<<<< HEAD
-    @Ignore // local ignore only
-=======
     public void testModifyModified() {
         // https://issues.apache.org/jira/browse/OAK-2940
         String id = this.getClass().getName() + ".testModifyModified";
@@ -477,7 +474,6 @@
     }
 
     @Test
->>>>>>> be71ebc6
     public void testInterestingStrings() {
         // test case  "gclef:\uD834\uDD1E" will fail on MySQL unless properly configured to use utf8mb4 charset        // Assume.assumeTrue(!(super.dsname.equals("RDB-MySQL")));
 
