--- conflicted
+++ resolved
@@ -1996,20 +1996,17 @@
                 continue;
             }
             for (UpdateOp op : doc.split(this, head)) {
-<<<<<<< HEAD
-                
+
                 // STOP LOOKING
                 op.splitFrom = doc.getId();
                 // START LOOKING AGAIN
-                
-                NodeDocument before = store.createOrUpdate(Collection.NODES, op);
-=======
+
                 NodeDocument before = null;
                 if (!op.isNew() ||
                         !store.create(Collection.NODES, Collections.singletonList(op))) {
                     before = store.createOrUpdate(Collection.NODES, op);
                 }
->>>>>>> d53d8451
+
                 if (before != null) {
                     if (LOG.isDebugEnabled()) {
                         NodeDocument after = store.find(Collection.NODES, op.getId());
