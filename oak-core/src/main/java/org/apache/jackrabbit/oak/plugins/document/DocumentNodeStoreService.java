--- conflicted
+++ resolved
@@ -76,13 +76,10 @@
 import org.apache.jackrabbit.oak.spi.blob.BlobStore;
 import org.apache.jackrabbit.oak.spi.blob.BlobStoreWrapper;
 import org.apache.jackrabbit.oak.spi.blob.GarbageCollectableBlobStore;
-<<<<<<< HEAD
 import org.apache.jackrabbit.oak.spi.mount.Mount;
 import org.apache.jackrabbit.oak.spi.mount.MountInfoProvider;
-=======
 import org.apache.jackrabbit.oak.spi.blob.stats.BlobStoreStatsMBean;
 import org.apache.jackrabbit.oak.spi.state.Clusterable;
->>>>>>> be71ebc6
 import org.apache.jackrabbit.oak.spi.state.NodeStore;
 import org.apache.jackrabbit.oak.spi.state.RevisionGC;
 import org.apache.jackrabbit.oak.spi.state.RevisionGCMBean;
@@ -383,11 +380,8 @@
         String persistentCache = PropertiesUtil.toString(prop(PROP_PERSISTENT_CACHE), DEFAULT_PERSISTENT_CACHE);
         int cacheSegmentCount = toInteger(prop(PROP_CACHE_SEGMENT_COUNT), DEFAULT_CACHE_SEGMENT_COUNT);
         int cacheStackMoveDistance = toInteger(prop(PROP_CACHE_STACK_MOVE_DISTANCE), DEFAULT_CACHE_STACK_MOVE_DISTANCE);
-<<<<<<< HEAD
         String[] rawMounts = PropertiesUtil.toStringArray(context.getProperties().get(PROP_MOUNTS), new String[0]);
 
-=======
->>>>>>> be71ebc6
         DocumentMK.Builder mkBuilder =
                 new DocumentMK.Builder().
                 setStatisticsProvider(statisticsProvider).
