/*
 * Licensed to the Apache Software Foundation (ASF) under one
 * or more contributor license agreements.  See the NOTICE file
 * distributed with this work for additional information
 * regarding copyright ownership.  The ASF licenses this file
 * to you under the Apache License, Version 2.0 (the
 * "License"); you may not use this file except in compliance
 * with the License.  You may obtain a copy of the License at
 *
 *   http://www.apache.org/licenses/LICENSE-2.0
 *
 * Unless required by applicable law or agreed to in writing,
 * software distributed under the License is distributed on an
 * "AS IS" BASIS, WITHOUT WARRANTIES OR CONDITIONS OF ANY
 * KIND, either express or implied.  See the License for the
 * specific language governing permissions and limitations
 * under the License.
 */
package org.apache.jackrabbit.oak.plugins.document;

import static com.google.common.base.Preconditions.checkNotNull;
import static org.apache.jackrabbit.oak.commons.PropertiesUtil.toBoolean;
import static org.apache.jackrabbit.oak.commons.PropertiesUtil.toInteger;
import static org.apache.jackrabbit.oak.commons.PropertiesUtil.toLong;
import static org.apache.jackrabbit.oak.osgi.OsgiUtil.lookupFrameworkThenConfiguration;
import static org.apache.jackrabbit.oak.plugins.document.DocumentMK.Builder.DEFAULT_CHILDREN_CACHE_PERCENTAGE;
import static org.apache.jackrabbit.oak.plugins.document.DocumentMK.Builder.DEFAULT_DIFF_CACHE_PERCENTAGE;
import static org.apache.jackrabbit.oak.plugins.document.DocumentMK.Builder.DEFAULT_DOC_CHILDREN_CACHE_PERCENTAGE;
import static org.apache.jackrabbit.oak.plugins.document.DocumentMK.Builder.DEFAULT_NODE_CACHE_PERCENTAGE;
import static org.apache.jackrabbit.oak.spi.blob.osgi.SplitBlobStoreService.ONLY_STANDALONE_TARGET;
import static org.apache.jackrabbit.oak.spi.whiteboard.WhiteboardUtils.registerMBean;

import java.io.ByteArrayInputStream;
import java.io.IOException;
import java.util.ArrayList;
import java.util.Dictionary;
import java.util.HashMap;
import java.util.Hashtable;
import java.util.Iterator;
import java.util.List;
import java.util.Locale;
import java.util.Map;
import java.util.concurrent.TimeUnit;

import javax.sql.DataSource;

<<<<<<< HEAD
import com.google.common.base.Preconditions;
import com.google.common.base.Splitter;
import com.google.common.collect.Iterables;
import com.google.common.collect.Maps;
import com.mongodb.DB;
import com.mongodb.MongoClient;
import com.mongodb.MongoClientOptions;
=======
>>>>>>> d53d8451
import com.mongodb.MongoClientURI;

import org.apache.felix.scr.annotations.Activate;
import org.apache.felix.scr.annotations.Component;
import org.apache.felix.scr.annotations.ConfigurationPolicy;
import org.apache.felix.scr.annotations.Deactivate;
import org.apache.felix.scr.annotations.Property;
import org.apache.felix.scr.annotations.PropertyOption;
import org.apache.felix.scr.annotations.PropertyUnbounded;
import org.apache.felix.scr.annotations.Reference;
import org.apache.felix.scr.annotations.ReferenceCardinality;
import org.apache.felix.scr.annotations.ReferencePolicy;
import org.apache.jackrabbit.oak.api.jmx.CacheStatsMBean;
import org.apache.jackrabbit.oak.api.jmx.CheckpointMBean;
import org.apache.jackrabbit.oak.cache.CacheStats;
import org.apache.jackrabbit.oak.commons.PropertiesUtil;
import org.apache.jackrabbit.oak.osgi.ObserverTracker;
import org.apache.jackrabbit.oak.osgi.OsgiWhiteboard;
import org.apache.jackrabbit.oak.plugins.blob.BlobGC;
import org.apache.jackrabbit.oak.plugins.blob.BlobGCMBean;
import org.apache.jackrabbit.oak.plugins.blob.BlobGarbageCollector;
import org.apache.jackrabbit.oak.plugins.blob.SharedDataStore;
import org.apache.jackrabbit.oak.plugins.blob.datastore.SharedDataStoreUtils;
import org.apache.jackrabbit.oak.plugins.document.util.MongoConnection;
import org.apache.jackrabbit.oak.plugins.identifier.ClusterRepositoryInfo;
import org.apache.jackrabbit.oak.spi.blob.BlobStore;
import org.apache.jackrabbit.oak.spi.blob.BlobStoreWrapper;
import org.apache.jackrabbit.oak.spi.blob.GarbageCollectableBlobStore;
import org.apache.jackrabbit.oak.spi.state.NodeStore;
import org.apache.jackrabbit.oak.spi.state.RevisionGC;
import org.apache.jackrabbit.oak.spi.state.RevisionGCMBean;
import org.apache.jackrabbit.oak.spi.whiteboard.Registration;
import org.apache.jackrabbit.oak.spi.whiteboard.Whiteboard;
import org.apache.jackrabbit.oak.spi.whiteboard.WhiteboardExecutor;
import org.apache.jackrabbit.oak.spi.whiteboard.WhiteboardUtils;
import org.osgi.framework.Bundle;
import org.osgi.framework.BundleException;
import org.osgi.framework.Constants;
import org.osgi.framework.ServiceRegistration;
import org.osgi.service.component.ComponentContext;
import org.slf4j.Logger;
import org.slf4j.LoggerFactory;

/**
 * The OSGi service to start/stop a DocumentNodeStore instance.
 */
@Component(policy = ConfigurationPolicy.REQUIRE,
        metatype = true,
        label = "Apache Jackrabbit Oak Document NodeStore Service",
        description = "NodeStore implementation based on Document model. For configuration option refer " +
                "to http://jackrabbit.apache.org/oak/docs/osgi_config.html#DocumentNodeStore. Note that for system " +
                "stability purpose it is advisable to not change these settings at runtime. Instead the config change " +
                "should be done via file system based config file and this view should ONLY be used to determine which " +
                "options are supported"
)
public class DocumentNodeStoreService {
    private static final String DEFAULT_URI = "mongodb://localhost:27017/oak";
    private static final int DEFAULT_CACHE = 256;
    private static final int DEFAULT_BLOB_CACHE_SIZE = 16;
    private static final String DEFAULT_DB = "oak";
    private static final String DEFAULT_PERSISTENT_CACHE = "";
    private static final int DEFAULT_CACHE_SEGMENT_COUNT = 16;
    private static final int DEFAULT_CACHE_STACK_MOVE_DISTANCE = 16;
    private static final String PREFIX = "oak.documentstore.";
    private static final String DESCRIPTION = "oak.nodestore.description";

    /**
     * Name of framework property to configure Mongo Connection URI
     */
    private static final String FWK_PROP_URI = "oak.mongo.uri";

    /**
     * Name of framework property to configure Mongo Database name
     * to use
     */
    private static final String FWK_PROP_DB = "oak.mongo.db";

    @Property(value = DEFAULT_URI,
            label = "Mongo URI",
            description = "Mongo connection URI used to connect to Mongo. Refer to " +
                    "http://docs.mongodb.org/manual/reference/connection-string/ for details. Note that this value " +
                    "can be overridden via framework property 'oak.mongo.uri'"
    )
    private static final String PROP_URI = "mongouri";

    @Property(value = DEFAULT_DB,
            label = "Mongo DB name",
            description = "Name of the database in Mongo. Note that this value " +
                    "can be overridden via framework property 'oak.mongo.db'"
    )
    private static final String PROP_DB = "db";

    @Property(intValue = DEFAULT_CACHE,
            label = "Cache Size (in MB)",
            description = "Cache size in MB. This is distributed among various caches used in DocumentNodeStore"
    )
    private static final String PROP_CACHE = "cache";
    
    @Property(intValue = DEFAULT_NODE_CACHE_PERCENTAGE,
            label = "NodeState Cache",
            description = "Percentage of cache to be allocated towards Node cache"
    )
    private static final String PROP_NODE_CACHE_PERCENTAGE = "nodeCachePercentage";
    
    @Property(intValue = DocumentMK.Builder.DEFAULT_CHILDREN_CACHE_PERCENTAGE,
            label = "NodeState Children Cache",
            description = "Percentage of cache to be allocated towards Children cache"
    )
    private static final String PROP_CHILDREN_CACHE_PERCENTAGE = "childrenCachePercentage";
    
    @Property(intValue = DocumentMK.Builder.DEFAULT_DIFF_CACHE_PERCENTAGE,
            label = "Diff Cache",
            description = "Percentage of cache to be allocated towards Diff cache"
    )
    private static final String PROP_DIFF_CACHE_PERCENTAGE = "diffCachePercentage";
    
    @Property(intValue = DocumentMK.Builder.DEFAULT_DOC_CHILDREN_CACHE_PERCENTAGE,
            label = "Document Children Cache",
            description = "Percentage of cache to be allocated towards Document children cache"
    )
    private static final String PROP_DOC_CHILDREN_CACHE_PERCENTAGE = "docChildrenCachePercentage";

    @Property(intValue = DocumentMK.Builder.DEFAULT_CACHE_SEGMENT_COUNT,
            label = "LIRS Cache Segment Count",
            description = "The number of segments in the LIRS cache " + 
                    "(default 16, a higher count means higher concurrency " + 
                    "but slightly lower cache hit rate)"
    )
    private static final String PROP_CACHE_SEGMENT_COUNT = "cacheSegmentCount";

    @Property(intValue = DocumentMK.Builder.DEFAULT_CACHE_STACK_MOVE_DISTANCE,
            label = "LIRS Cache Stack Move Distance",
            description = "The delay to move entries to the head of the queue " + 
                    "in the LIRS cache " +
                    "(default 16, a higher value means higher concurrency " + 
                    "but slightly lower cache hit rate)"
    )
    private static final String PROP_CACHE_STACK_MOVE_DISTANCE = "cacheStackMoveDistance";

    @Property(intValue =  DEFAULT_BLOB_CACHE_SIZE,
            label = "Blob Cache Size (in MB)",
            description = "Cache size to store blobs in memory. Used only with default BlobStore " +
                    "(as per DocumentStore type)"
    )
    private static final String PROP_BLOB_CACHE_SIZE = "blobCacheSize";

    @Property(value = DEFAULT_PERSISTENT_CACHE,
            label = "Persistent Cache Config",
            description = "Configuration for enabling Persistent cache. By default it is not enabled. Refer to " +
                    "http://jackrabbit.apache.org/oak/docs/nodestore/persistent-cache.html for various options"
    )
    private static final String PROP_PERSISTENT_CACHE = "persistentCache";

    @Property(boolValue = false,
            label = "Custom BlobStore",
            description = "Boolean value indicating that a custom BlobStore is to be used. " +
                    "By default, for MongoDB, MongoBlobStore is used; for RDB, RDBBlobStore is used."
    )
    public static final String CUSTOM_BLOB_STORE = "customBlobStore";

    private static final long DEFAULT_JOURNAL_GC_INTERVAL_MILLIS = 5*60*1000; // default is 5min
    @Property(longValue = DEFAULT_JOURNAL_GC_INTERVAL_MILLIS,
            label = "Journal Garbage Collection Interval (millis)",
            description = "Long value indicating interval (in milliseconds) with which the "
                    + "journal (for external changes) is cleaned up. Default is " + DEFAULT_JOURNAL_GC_INTERVAL_MILLIS
    )
    private static final String PROP_JOURNAL_GC_INTERVAL_MILLIS = "journalGCInterval";
    
    private static final long DEFAULT_JOURNAL_GC_MAX_AGE_MILLIS = 6*60*60*1000; // default is 6hours
    @Property(longValue = DEFAULT_JOURNAL_GC_MAX_AGE_MILLIS,
            label = "Maximum Age of Journal Entries (millis)",
            description = "Long value indicating max age (in milliseconds) that "
                    + "journal (for external changes) entries are kept (older ones are candidates for gc). "
                    + "Default is " + DEFAULT_JOURNAL_GC_MAX_AGE_MILLIS
    )
    private static final String PROP_JOURNAL_GC_MAX_AGE_MILLIS = "journalGCMaxAge";
    
    @Property(value = "", 
            label="Mounts (optional)",
            description="Mounted stores, in the '/path:collection_name' format. Only supported for MongoDB "
                    + "at the moment. Collections will be created in the MongoDB instance configured for "
                    + "this DocumentNodeStore instance.", 
            unbounded = PropertyUnbounded.ARRAY)
    private static final String PROP_MOUNTS = "mounts";
    
    private static final long MB = 1024 * 1024;

    private static enum DocumentStoreType {
        MONGO, RDB;

        static DocumentStoreType fromString(String type) {
            if (type == null) {
                return MONGO;
            }
            return valueOf(type.toUpperCase(Locale.ROOT));
        }
    }

    private final Logger log = LoggerFactory.getLogger(this.getClass());

    private ServiceRegistration reg;
    private final List<Registration> registrations = new ArrayList<Registration>();
    private WhiteboardExecutor executor;

    @Reference(cardinality = ReferenceCardinality.OPTIONAL_UNARY,
            policy = ReferencePolicy.DYNAMIC, target = ONLY_STANDALONE_TARGET)
    private volatile BlobStore blobStore;

    @Reference(cardinality = ReferenceCardinality.OPTIONAL_UNARY,
            policy = ReferencePolicy.DYNAMIC,
            target = "(datasource.name=oak)"
    )
    private volatile DataSource dataSource;

    @Reference(cardinality = ReferenceCardinality.OPTIONAL_UNARY,
            policy = ReferencePolicy.DYNAMIC,
            target = "(datasource.name=oak)"
    )
    private volatile DataSource blobDataSource;

    private DocumentMK mk;
    private ObserverTracker observerTracker;
    private ComponentContext context;
    private Whiteboard whiteboard;
    private long deactivationTimestamp = 0;


    /**
     * Revisions older than this time would be garbage collected
     */
    private static final long DEFAULT_VER_GC_MAX_AGE = 24 * 60 * 60; //TimeUnit.DAYS.toSeconds(1);
    @Property (longValue = DEFAULT_VER_GC_MAX_AGE,
            label = "Version GC Max Age (in secs)",
            description = "Version Garbage Collector (GC) logic will only consider those deleted for GC which " +
                    "are not accessed recently (currentTime - lastModifiedTime > versionGcMaxAgeInSecs). For " +
                    "example as per default only those document which have been *marked* deleted 24 hrs ago will be " +
                    "considered for GC. This also applies how older revision of live document are GC."
    )
    public static final String PROP_VER_GC_MAX_AGE = "versionGcMaxAgeInSecs";

    public static final String PROP_REV_RECOVERY_INTERVAL = "lastRevRecoveryJobIntervalInSecs";

    /**
     * Blob modified before this time duration would be considered for Blob GC
     */
    private static final long DEFAULT_BLOB_GC_MAX_AGE = 24 * 60 * 60;
    @Property (longValue = DEFAULT_BLOB_GC_MAX_AGE,
            label = "Blob GC Max Age (in secs)",
            description = "Blob Garbage Collector (GC) logic will only consider those blobs for GC which " +
                    "are not accessed recently (currentTime - lastModifiedTime > blobGcMaxAgeInSecs). For " +
                    "example as per default only those blobs which have been created 24 hrs ago will be " +
                    "considered for GC"
    )
    public static final String PROP_BLOB_GC_MAX_AGE = "blobGcMaxAgeInSecs";

    private static final long DEFAULT_MAX_REPLICATION_LAG = 6 * 60 * 60;
    @Property(longValue = DEFAULT_MAX_REPLICATION_LAG,
            label = "Max Replication Lag (in secs)",
            description = "Value in seconds. Determines the duration beyond which it can be safely assumed " +
                    "that the state on the secondaries is consistent with the primary, and it is safe to read from them"
    )
    public static final String PROP_REPLICATION_LAG = "maxReplicationLagInSecs";
    private long maxReplicationLagInSecs = DEFAULT_MAX_REPLICATION_LAG;

    @Property(options = {
                @PropertyOption(name = "MONGO", value = "MONGO"),
                @PropertyOption(name = "RDB", value = "RDB")
            },
            value = "MONGO",
            label = "DocumentStore Type",
            description = "Type of DocumentStore to use for persistence. Defaults to MONGO"
    )
    public static final String PROP_DS_TYPE = "documentStoreType";
    private DocumentStoreType documentStoreType;

    private boolean customBlobStore;

    @Activate
    protected void activate(ComponentContext context, Map<String, ?> config) throws Exception {
        this.context = context;
        whiteboard = new OsgiWhiteboard(context.getBundleContext());
        executor = new WhiteboardExecutor();
        executor.start(whiteboard);
        maxReplicationLagInSecs = toLong(config.get(PROP_REPLICATION_LAG), DEFAULT_MAX_REPLICATION_LAG);
        customBlobStore = toBoolean(prop(CUSTOM_BLOB_STORE), false);
        documentStoreType = DocumentStoreType.fromString(PropertiesUtil.toString(config.get(PROP_DS_TYPE), "MONGO"));

        registerNodeStoreIfPossible();
    }

    private void registerNodeStoreIfPossible() throws IOException {
        // disallow attempts to restart (OAK-3420)
        if (deactivationTimestamp != 0) {
            log.info("DocumentNodeStore was already unregistered ({}ms ago)", System.currentTimeMillis() - deactivationTimestamp);
        } else if (context == null) {
            log.info("Component still not activated. Ignoring the initialization call");
        } else if (customBlobStore && blobStore == null) {
            log.info("Custom BlobStore use enabled. DocumentNodeStoreService would be initialized when "
                    + "BlobStore would be available");
        } else if (documentStoreType == DocumentStoreType.RDB && (dataSource == null || blobDataSource == null)) {
            log.info("DataSource use enabled. DocumentNodeStoreService would be initialized when "
                    + "DataSource would be available (currently available: nodes: {}, blobs: {})", dataSource, blobDataSource);
        } else {
            registerNodeStore();
        }
    }

    private void registerNodeStore() throws IOException {
        String uri = PropertiesUtil.toString(prop(PROP_URI, FWK_PROP_URI), DEFAULT_URI);
        String db = PropertiesUtil.toString(prop(PROP_DB, FWK_PROP_DB), DEFAULT_DB);

        int cacheSize = toInteger(prop(PROP_CACHE), DEFAULT_CACHE);
        int nodeCachePercentage = toInteger(prop(PROP_NODE_CACHE_PERCENTAGE), DEFAULT_NODE_CACHE_PERCENTAGE);
        int childrenCachePercentage = toInteger(prop(PROP_CHILDREN_CACHE_PERCENTAGE), DEFAULT_CHILDREN_CACHE_PERCENTAGE);
        int docChildrenCachePercentage = toInteger(prop(PROP_DOC_CHILDREN_CACHE_PERCENTAGE), DEFAULT_DOC_CHILDREN_CACHE_PERCENTAGE);
        int diffCachePercentage = toInteger(prop(PROP_DIFF_CACHE_PERCENTAGE), DEFAULT_DIFF_CACHE_PERCENTAGE);
        int blobCacheSize = toInteger(prop(PROP_BLOB_CACHE_SIZE), DEFAULT_BLOB_CACHE_SIZE);
        String persistentCache = PropertiesUtil.toString(prop(PROP_PERSISTENT_CACHE), DEFAULT_PERSISTENT_CACHE);
        int cacheSegmentCount = toInteger(prop(PROP_CACHE_SEGMENT_COUNT), DEFAULT_CACHE_SEGMENT_COUNT);
        int cacheStackMoveDistance = toInteger(prop(PROP_CACHE_STACK_MOVE_DISTANCE), DEFAULT_CACHE_STACK_MOVE_DISTANCE);
        String[] rawMounts = PropertiesUtil.toStringArray(context.getProperties().get(PROP_MOUNTS), new String[0]);

        DocumentMK.Builder mkBuilder =
                new DocumentMK.Builder().
                memoryCacheSize(cacheSize * MB).
                memoryCacheDistribution(
                        nodeCachePercentage, 
                        childrenCachePercentage, 
                        docChildrenCachePercentage, 
                        diffCachePercentage).
                setCacheSegmentCount(cacheSegmentCount).
                setCacheStackMoveDistance(cacheStackMoveDistance).
                setLeaseCheck(true /* OAK-2739: enabled by default */).
                setLeaseFailureHandler(new LeaseFailureHandler() {
                    
                    @Override
                    public void handleLeaseFailure() {
                        try {
                            // plan A: try stopping oak-core
                            log.error("handleLeaseFailure: stopping oak-core...");
                            Bundle bundle = context.getBundleContext().getBundle();
                            bundle.stop();
                            log.error("handleLeaseFailure: stopped oak-core.");
                            // plan A worked, perfect!
                        } catch (BundleException e) {
                            log.error("handleLeaseFailure: exception while stopping oak-core: "+e, e);
                            // plan B: stop only DocumentNodeStoreService (to stop the background threads)
                            log.error("handleLeaseFailure: stopping DocumentNodeStoreService...");
                            context.disableComponent(DocumentNodeStoreService.class.getName());
                            log.error("handleLeaseFailure: stopped DocumentNodeStoreService");
                            // plan B succeeded.
                        }
                    }
                });

        if (persistentCache != null && persistentCache.length() > 0) {
            mkBuilder.setPersistentCache(persistentCache);
        }

        boolean wrappingCustomBlobStore = customBlobStore && blobStore instanceof BlobStoreWrapper;

        //Set blobstore before setting the DB
        if (customBlobStore && !wrappingCustomBlobStore) {
            checkNotNull(blobStore, "Use of custom BlobStore enabled via  [%s] but blobStore reference not " +
                    "initialized", CUSTOM_BLOB_STORE);
            mkBuilder.setBlobStore(blobStore);
        }

        if (documentStoreType == DocumentStoreType.RDB) {
            checkNotNull(dataSource, "DataStore type set [%s] but DataSource reference not initialized", PROP_DS_TYPE);
            if (!customBlobStore) {
                checkNotNull(blobDataSource, "DataStore type set [%s] but BlobDataSource reference not initialized", PROP_DS_TYPE);
                mkBuilder.setRDBConnection(dataSource, blobDataSource);
                log.info("Connected to datasources {} {}", dataSource, blobDataSource);
            } else {
                if (blobDataSource != null && blobDataSource != dataSource) {
                    log.info("Ignoring blobDataSource {} as custom blob store takes precedence.", blobDataSource);
                }
                mkBuilder.setRDBConnection(dataSource);
                log.info("Connected to datasource {}", dataSource);
            }
        } else {
<<<<<<< HEAD
            MongoClientOptions.Builder builder = MongoConnection.getDefaultBuilder();
            MongoClientURI mongoURI = new MongoClientURI(uri, builder);
            
            Map<String, String> mounts = Maps.newLinkedHashMap();
            for ( String rawMount : rawMounts ) {
                List<String> split = Splitter.on(':').splitToList(rawMount);
                Preconditions.checkArgument(split.size() == 2, "Invalid mount specification: '%s'", rawMount);
                String path = split.get(0).trim();
                String collection = split.get(1).trim();
                
                Preconditions.checkArgument(!path.isEmpty(), "path is empty for mount specification '%s'", rawMount);
                Preconditions.checkArgument(!collection.isEmpty(), "collection is empty for mount specification '%s'", rawMount);
                Preconditions.checkArgument(path.length() > 1 && path.charAt(0) == '/', "path '%s' must be absolute and different from the root path", path);

                mounts.put(path, collection);
                
            }
=======
            MongoClientURI mongoURI = new MongoClientURI(uri);
>>>>>>> d53d8451

            if (log.isInfoEnabled()) {
                // Take care around not logging the uri directly as it
                // might contain passwords
                log.info("Starting DocumentNodeStore with host={}, db={}, cache size (MB)={}, persistentCache={}, " +
                                "blobCacheSize (MB)={}, maxReplicationLagInSecs={}",
                        mongoURI.getHosts(), db, cacheSize, persistentCache, blobCacheSize, maxReplicationLagInSecs);
                if ( mounts.size() > 0 ) {
                    log.info("Configuring mounts: {}", mounts);
                }
                log.info("Mongo Connection details {}", MongoConnection.toString(mongoURI.getOptions()));
            }

            mkBuilder.setMaxReplicationLag(maxReplicationLagInSecs, TimeUnit.SECONDS);
<<<<<<< HEAD
            for ( Map.Entry<String, String> entry : mounts.entrySet() ) {
                mkBuilder.addMongoDbMount(entry.getKey(), mongoDB, entry.getValue());
            }
            mkBuilder.setMongoDB(mongoDB, blobCacheSize);
=======
            mkBuilder.setMongoDB(uri, db, blobCacheSize);
>>>>>>> d53d8451

            log.info("Connected to database '{}'", db);
        }

        //Set wrapping blob store after setting the DB
        if (wrappingCustomBlobStore) {
            ((BlobStoreWrapper) blobStore).setBlobStore(mkBuilder.getBlobStore());
            mkBuilder.setBlobStore(blobStore);
        }

        mkBuilder.setExecutor(executor);
        mk = mkBuilder.open();

        // If a shared data store register the repo id in the data store
        if (SharedDataStoreUtils.isShared(blobStore)) {
            try {
                String repoId = ClusterRepositoryInfo.createId(mk.getNodeStore());
                ((SharedDataStore) blobStore).addMetadataRecord(new ByteArrayInputStream(new byte[0]),
                    SharedDataStoreUtils.SharedStoreRecordType.REPOSITORY.getNameFromId(repoId));
            } catch (Exception e) {
                throw new IOException("Could not register a unique repositoryId", e);
            }
        }

        registerJMXBeans(mk.getNodeStore());
        registerLastRevRecoveryJob(mk.getNodeStore());
        registerJournalGC(mk.getNodeStore());

        NodeStore store;
        DocumentNodeStore mns = mk.getNodeStore();
        store = mns;
        observerTracker = new ObserverTracker(mns);

        observerTracker.start(context.getBundleContext());

        DocumentStore ds = mk.getDocumentStore();

        // OAK-2682: time difference detection applied at startup with a default
        // max time diff of 2000 millis (2sec)
        final long maxDiff = Long.parseLong(System.getProperty("oak.documentMK.maxServerTimeDiffMillis", "2000"));
        try {
            if (maxDiff>=0) {
                final long timeDiff = ds.determineServerTimeDifferenceMillis();
                log.info("registerNodeStore: server time difference: {}ms (max allowed: {}ms)", timeDiff, maxDiff);
                if (Math.abs(timeDiff) > maxDiff) {
                    throw new AssertionError("Server clock seems off (" + timeDiff + "ms) by more than configured amount ("
                            + maxDiff + "ms)");
                }
            }
        } catch (RuntimeException e) { // no checked exception
            // in case of a RuntimeException, just log but continue
            log.warn("registerNodeStore: got RuntimeException while trying to determine time difference to server: " + e, e);
        }

        Dictionary<String, Object> props = new Hashtable<String, Object>();
        props.put(Constants.SERVICE_PID, DocumentNodeStore.class.getName());
        props.put(DESCRIPTION, getMetadata(ds));
        // OAK-2844: in order to allow DocumentDiscoveryLiteService to directly
        // require a service DocumentNodeStore (instead of having to do an 'instanceof')
        // the registration is now done for both NodeStore and DocumentNodeStore here.
        reg = context.getBundleContext().registerService(new String[]{NodeStore.class.getName(), DocumentNodeStore.class.getName()}, store, props);
    }

    @Deactivate
    protected void deactivate() {
        if (observerTracker != null) {
            observerTracker.stop();
        }

        unregisterNodeStore();
    }

    @SuppressWarnings("UnusedDeclaration")
    protected void bindBlobStore(BlobStore blobStore) throws IOException {
        log.info("Initializing DocumentNodeStore with BlobStore [{}]", blobStore);
        this.blobStore = blobStore;
        registerNodeStoreIfPossible();
    }

    @SuppressWarnings("UnusedDeclaration")
    protected void unbindBlobStore(BlobStore blobStore) {
        this.blobStore = null;
        unregisterNodeStore();
    }

    @SuppressWarnings("UnusedDeclaration")
    protected void bindDataSource(DataSource dataSource) throws IOException {
        log.info("Initializing DocumentNodeStore with dataSource [{}]", dataSource);
        this.dataSource = dataSource;
        registerNodeStoreIfPossible();
    }

    @SuppressWarnings("UnusedDeclaration")
    protected void unbindDataSource(DataSource dataSource) {
        this.dataSource = null;
        unregisterNodeStore();
    }

    @SuppressWarnings("UnusedDeclaration")
    protected void bindBlobDataSource(DataSource dataSource) throws IOException {
        log.info("Initializing DocumentNodeStore with blobDataSource [{}]", dataSource);
        this.blobDataSource = dataSource;
        registerNodeStoreIfPossible();
    }

    @SuppressWarnings("UnusedDeclaration")
    protected void unbindBlobDataSource(DataSource dataSource) {
        this.blobDataSource = null;
        unregisterNodeStore();
    }

    private void unregisterNodeStore() {
        deactivationTimestamp = System.currentTimeMillis();

        for (Registration r : registrations) {
            r.unregister();
        }
        registrations.clear();

        if (reg != null) {
            reg.unregister();
            reg = null;
        }

        if (mk != null) {
            mk.dispose();
            mk = null;
        }

        if (executor != null) {
            executor.stop();
            executor = null;
        }
    }

    private void registerJMXBeans(final DocumentNodeStore store) throws IOException {
        registrations.add(
                registerMBean(whiteboard,
                        CacheStatsMBean.class,
                        store.getNodeCacheStats(),
                        CacheStatsMBean.TYPE,
                        store.getNodeCacheStats().getName()));
        registrations.add(
                registerMBean(whiteboard,
                        CacheStatsMBean.class,
                        store.getNodeChildrenCacheStats(),
                        CacheStatsMBean.TYPE,
                        store.getNodeChildrenCacheStats().getName())
        );
        registrations.add(
                registerMBean(whiteboard,
                        CacheStatsMBean.class,
                        store.getDocChildrenCacheStats(),
                        CacheStatsMBean.TYPE,
                        store.getDocChildrenCacheStats().getName())
        );
        for (CacheStats cs : store.getDiffCacheStats()) {
            registrations.add(
                    registerMBean(whiteboard,
                            CacheStatsMBean.class, cs,
                            CacheStatsMBean.TYPE, cs.getName()));
        }
        DocumentStore ds = store.getDocumentStore();
        if (ds.getCacheStats() != null) {
            registrations.add(
                    registerMBean(whiteboard,
                            CacheStatsMBean.class,
                            ds.getCacheStats(),
                            CacheStatsMBean.TYPE,
                            ds.getCacheStats().getName())
            );
        }

        registrations.add(
                registerMBean(whiteboard,
                        CheckpointMBean.class,
                        new DocumentCheckpointMBean(store),
                        CheckpointMBean.TYPE,
                        "Document node store checkpoint management")
        );

        registrations.add(
                registerMBean(whiteboard,
                        DocumentNodeStoreMBean.class,
                        store.getMBean(),
                        DocumentNodeStoreMBean.TYPE,
                        "Document node store management")
        );

        final long versionGcMaxAgeInSecs = toLong(prop(PROP_VER_GC_MAX_AGE), DEFAULT_VER_GC_MAX_AGE);
        final long blobGcMaxAgeInSecs = toLong(prop(PROP_BLOB_GC_MAX_AGE), DEFAULT_BLOB_GC_MAX_AGE);

        if (store.getBlobStore() instanceof GarbageCollectableBlobStore) {
            BlobGarbageCollector gc = store.createBlobGarbageCollector(blobGcMaxAgeInSecs, 
                                                        ClusterRepositoryInfo.getId(mk.getNodeStore()));
            registrations.add(registerMBean(whiteboard, BlobGCMBean.class, new BlobGC(gc, executor),
                    BlobGCMBean.TYPE, "Document node store blob garbage collection"));
        }

        RevisionGC revisionGC = new RevisionGC(new Runnable() {
            @Override
            public void run() {
                try {
                    store.getVersionGarbageCollector().gc(versionGcMaxAgeInSecs, TimeUnit.SECONDS);
                } catch (IOException e) {
                    log.warn("Error occurred while executing the Version Garbage Collector", e);
                }
            }
        }, executor);
        registrations.add(registerMBean(whiteboard, RevisionGCMBean.class, revisionGC,
                RevisionGCMBean.TYPE, "Document node store revision garbage collection"));

        //TODO Register JMX bean for Off Heap Cache stats
    }

    private void registerLastRevRecoveryJob(final DocumentNodeStore nodeStore) {
        long leaseTime = toLong(context.getProperties().get(PROP_REV_RECOVERY_INTERVAL),
                ClusterNodeInfo.DEFAULT_LEASE_DURATION_MILLIS);
        Runnable recoverJob = new Runnable() {
            @Override
            public void run() {
                nodeStore.getLastRevRecoveryAgent().performRecoveryIfNeeded();
            }
        };
        registrations.add(WhiteboardUtils.scheduleWithFixedDelay(whiteboard,
                recoverJob, TimeUnit.MILLISECONDS.toSeconds(leaseTime)));
    }

    private void registerJournalGC(final DocumentNodeStore nodeStore) {
        long journalGCInterval = toLong(context.getProperties().get(PROP_JOURNAL_GC_INTERVAL_MILLIS),
                DEFAULT_JOURNAL_GC_INTERVAL_MILLIS);
        final long journalGCMaxAge = toLong(context.getProperties().get(PROP_JOURNAL_GC_MAX_AGE_MILLIS),
                DEFAULT_JOURNAL_GC_MAX_AGE_MILLIS);
        Runnable journalGCJob = new Runnable() {

            @Override
            public void run() {
                nodeStore.getJournalGarbageCollector().gc(journalGCMaxAge, TimeUnit.MILLISECONDS);
            }

        };
        registrations.add(WhiteboardUtils.scheduleWithFixedDelay(whiteboard,
                journalGCJob, TimeUnit.MILLISECONDS.toSeconds(journalGCInterval), true/*runOnSingleClusterNode*/));
    }

    private Object prop(String propName) {
        return prop(propName, PREFIX + propName);
    }

    private Object prop(String propName, String fwkPropName) {
        return lookupFrameworkThenConfiguration(context, propName, fwkPropName);
    }

    private static String[] getMetadata(DocumentStore ds) {
        Map<String, String> meta = new HashMap<String, String>(ds.getMetadata());
        meta.put("nodeStoreType", "document");
        String[] result = new String[meta.size()];
        int i = 0;
        for (Map.Entry<String, String> e : meta.entrySet()) {
            result[i++] = e.getKey() + "=" + e.getValue();
        }
        return result;
    }
}<|MERGE_RESOLUTION|>--- conflicted
+++ resolved
@@ -36,7 +36,6 @@
 import java.util.Dictionary;
 import java.util.HashMap;
 import java.util.Hashtable;
-import java.util.Iterator;
 import java.util.List;
 import java.util.Locale;
 import java.util.Map;
@@ -44,16 +43,9 @@
 
 import javax.sql.DataSource;
 
-<<<<<<< HEAD
 import com.google.common.base.Preconditions;
 import com.google.common.base.Splitter;
-import com.google.common.collect.Iterables;
 import com.google.common.collect.Maps;
-import com.mongodb.DB;
-import com.mongodb.MongoClient;
-import com.mongodb.MongoClientOptions;
-=======
->>>>>>> d53d8451
 import com.mongodb.MongoClientURI;
 
 import org.apache.felix.scr.annotations.Activate;
@@ -436,9 +428,7 @@
                 log.info("Connected to datasource {}", dataSource);
             }
         } else {
-<<<<<<< HEAD
-            MongoClientOptions.Builder builder = MongoConnection.getDefaultBuilder();
-            MongoClientURI mongoURI = new MongoClientURI(uri, builder);
+            MongoClientURI mongoURI = new MongoClientURI(uri);
             
             Map<String, String> mounts = Maps.newLinkedHashMap();
             for ( String rawMount : rawMounts ) {
@@ -454,9 +444,6 @@
                 mounts.put(path, collection);
                 
             }
-=======
-            MongoClientURI mongoURI = new MongoClientURI(uri);
->>>>>>> d53d8451
 
             if (log.isInfoEnabled()) {
                 // Take care around not logging the uri directly as it
@@ -471,14 +458,10 @@
             }
 
             mkBuilder.setMaxReplicationLag(maxReplicationLagInSecs, TimeUnit.SECONDS);
-<<<<<<< HEAD
             for ( Map.Entry<String, String> entry : mounts.entrySet() ) {
-                mkBuilder.addMongoDbMount(entry.getKey(), mongoDB, entry.getValue());
-            }
-            mkBuilder.setMongoDB(mongoDB, blobCacheSize);
-=======
+                mkBuilder.addMongoDbMount(entry.getKey(), uri, db, entry.getValue());
+            }
             mkBuilder.setMongoDB(uri, db, blobCacheSize);
->>>>>>> d53d8451
 
             log.info("Connected to database '{}'", db);
         }
