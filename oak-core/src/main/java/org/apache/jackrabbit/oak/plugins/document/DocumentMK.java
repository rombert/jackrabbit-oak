--- conflicted
+++ resolved
@@ -523,13 +523,10 @@
         private PersistentCache persistentCache;
         private List<MongoDbMount> mounts = Lists.newArrayList();
         private LeaseFailureHandler leaseFailureHandler;
-<<<<<<< HEAD
         private MountInfoProvider mountInfoProvider;
-=======
         private StatisticsProvider statisticsProvider = StatisticsProvider.NOOP;
         private BlobStoreStats blobStoreStats;
         private CacheStats blobStoreCacheStats;
->>>>>>> be71ebc6
 
         public Builder() {
             
