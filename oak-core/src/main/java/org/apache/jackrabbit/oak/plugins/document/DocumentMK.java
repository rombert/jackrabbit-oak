/*
 * Licensed to the Apache Software Foundation (ASF) under one or more
 * contributor license agreements.  See the NOTICE file distributed with
 * this work for additional information regarding copyright ownership.
 * The ASF licenses this file to You under the Apache License, Version 2.0
 * (the "License"); you may not use this file except in compliance with
 * the License.  You may obtain a copy of the License at
 *
 *      http://www.apache.org/licenses/LICENSE-2.0
 *
 * Unless required by applicable law or agreed to in writing, software
 * distributed under the License is distributed on an "AS IS" BASIS,
 * WITHOUT WARRANTIES OR CONDITIONS OF ANY KIND, either express or implied.
 * See the License for the specific language governing permissions and
 * limitations under the License.
 */
package org.apache.jackrabbit.oak.plugins.document;

import static com.google.common.base.Preconditions.checkArgument;

import java.io.InputStream;
<<<<<<< HEAD
import java.util.List;
=======
import java.net.UnknownHostException;
>>>>>>> d53d8451
import java.util.Iterator;
import java.util.Set;
import java.util.concurrent.Executor;
import java.util.concurrent.TimeUnit;

import javax.annotation.Nonnull;
import javax.annotation.Nullable;
import javax.sql.DataSource;


import com.google.common.cache.Cache;
import com.google.common.cache.CacheBuilder;
import com.google.common.cache.Weigher;
import com.google.common.collect.Lists;
import com.google.common.collect.Sets;
import com.google.common.util.concurrent.MoreExecutors;
import com.mongodb.DB;
import org.apache.jackrabbit.oak.api.CommitFailedException;
import org.apache.jackrabbit.oak.cache.CacheLIRS;
import org.apache.jackrabbit.oak.cache.CacheValue;
import org.apache.jackrabbit.oak.cache.EmpiricalWeigher;
import org.apache.jackrabbit.oak.commons.PathUtils;
import org.apache.jackrabbit.oak.commons.json.JsopReader;
import org.apache.jackrabbit.oak.commons.json.JsopStream;
import org.apache.jackrabbit.oak.commons.json.JsopTokenizer;
import org.apache.jackrabbit.oak.json.JsopDiff;
import org.apache.jackrabbit.oak.plugins.blob.ReferencedBlob;
import org.apache.jackrabbit.oak.plugins.document.DocumentNodeState.Children;
import org.apache.jackrabbit.oak.plugins.document.memory.MemoryDocumentStore;
import org.apache.jackrabbit.oak.plugins.document.mongo.MongoBlobReferenceIterator;
import org.apache.jackrabbit.oak.plugins.document.mongo.MongoBlobStore;
import org.apache.jackrabbit.oak.plugins.document.mongo.MongoDocumentStore;
import org.apache.jackrabbit.oak.plugins.document.mongo.MongoMissingLastRevSeeker;
import org.apache.jackrabbit.oak.plugins.document.mongo.MongoVersionGCSupport;
import org.apache.jackrabbit.oak.plugins.document.persistentCache.CacheType;
import org.apache.jackrabbit.oak.plugins.document.persistentCache.PersistentCache;
import org.apache.jackrabbit.oak.plugins.document.rdb.RDBBlobStore;
import org.apache.jackrabbit.oak.plugins.document.rdb.RDBDocumentStore;
import org.apache.jackrabbit.oak.plugins.document.rdb.RDBOptions;
import org.apache.jackrabbit.oak.plugins.document.util.MongoConnection;
import org.apache.jackrabbit.oak.plugins.document.util.RevisionsKey;
import org.apache.jackrabbit.oak.plugins.document.util.StringValue;
import org.apache.jackrabbit.oak.spi.blob.BlobStore;
import org.apache.jackrabbit.oak.spi.blob.GarbageCollectableBlobStore;
import org.apache.jackrabbit.oak.spi.blob.MemoryBlobStore;
import org.apache.jackrabbit.oak.stats.Clock;
import org.slf4j.Logger;
import org.slf4j.LoggerFactory;

/**
 * A JSON-based wrapper around the NodeStore implementation that stores the
 * data in a {@link DocumentStore}. It is used for testing purpose only.
 */
public class DocumentMK {
    
    static final Logger LOG = LoggerFactory.getLogger(DocumentMK.class);
    
    /**
     * The path where the persistent cache is stored.
     */
    static final String DEFAULT_PERSISTENT_CACHE_URI = 
            System.getProperty("oak.documentMK.persCache");

    /**
     * The threshold where special handling for many child node starts.
     */
    static final int MANY_CHILDREN_THRESHOLD = Integer.getInteger(
            "oak.documentMK.manyChildren", 50);

    /**
     * Enable or disable the LIRS cache (null to use the default setting for this configuration).
     */
    static final Boolean LIRS_CACHE;
    
    static {
        String s = System.getProperty("oak.documentMK.lirsCache");
        LIRS_CACHE = s == null ? null : Boolean.parseBoolean(s);
    }

    /**
     * Enable fast diff operations.
     */
    static final boolean FAST_DIFF = Boolean.parseBoolean(
            System.getProperty("oak.documentMK.fastDiff", "true"));

    /**
     * The guava cache concurrency level.
     */
    static final int CACHE_CONCURRENCY = Integer.getInteger(
            "oak.documentMK.cacheConcurrency", 16);

    /**
     * The node store.
     */
    protected final DocumentNodeStore nodeStore;

    /**
     * The document store (might be used by multiple DocumentMKs).
     */
    protected final DocumentStore store;

    DocumentMK(Builder builder) {
        this.nodeStore = builder.getNodeStore();
        this.store = nodeStore.getDocumentStore();
    }

    public void dispose() {
        nodeStore.dispose();
    }

    void backgroundRead() {
        nodeStore.backgroundRead();
    }

    void backgroundWrite() {
        nodeStore.backgroundWrite();
    }

    void runBackgroundOperations() {
        nodeStore.runBackgroundOperations();
    }

    public DocumentNodeStore getNodeStore() {
        return nodeStore;
    }

    ClusterNodeInfo getClusterInfo() {
        return nodeStore.getClusterInfo();
    }

    int getPendingWriteCount() {
        return nodeStore.getPendingWriteCount();
    }

    public String getHeadRevision() throws DocumentStoreException {
        return nodeStore.getHeadRevision().toString();
    }

    public String checkpoint(long lifetime) throws DocumentStoreException {
        try {
            return nodeStore.checkpoint(lifetime);
        } catch (DocumentStoreException e) {
            throw new DocumentStoreException(e);
        }
    }

    public String diff(String fromRevisionId,
                       String toRevisionId,
                       String path,
                       int depth) throws DocumentStoreException {
        if (depth != 0) {
            throw new DocumentStoreException("Only depth 0 is supported, depth is " + depth);
        }
        if (path == null || path.equals("")) {
            path = "/";
        }
        Revision fromRev = Revision.fromString(fromRevisionId);
        Revision toRev = Revision.fromString(toRevisionId);
        final DocumentNodeState before = nodeStore.getNode(path, fromRev);
        final DocumentNodeState after = nodeStore.getNode(path, toRev);
        if (before == null || after == null) {
            // TODO implement correct behavior if the node doesn't/didn't exist
            String msg = String.format("Diff is only supported if the node exists in both cases. " +
                            "Node [%s], fromRev [%s] -> %s, toRev [%s] -> %s",
                    path, fromRev, before != null, toRev, after != null);
            throw new DocumentStoreException(msg);
        }

        JsopDiff diff = new JsopDiff(path, depth);
        after.compareAgainstBaseState(before, diff);
        return diff.toString();
    }

    public boolean nodeExists(String path, String revisionId)
            throws DocumentStoreException {
        if (!PathUtils.isAbsolute(path)) {
            throw new DocumentStoreException("Path is not absolute: " + path);
        }
        revisionId = revisionId != null ? revisionId : nodeStore.getHeadRevision().toString();
        Revision rev = Revision.fromString(revisionId);
        DocumentNodeState n;
        try {
            n = nodeStore.getNode(path, rev);
        } catch (DocumentStoreException e) {
            throw new DocumentStoreException(e);
        }
        return n != null;
    }

    public String getNodes(String path, String revisionId, int depth,
            long offset, int maxChildNodes, String filter)
            throws DocumentStoreException {
        if (depth != 0) {
            throw new DocumentStoreException("Only depth 0 is supported, depth is " + depth);
        }
        revisionId = revisionId != null ? revisionId : nodeStore.getHeadRevision().toString();
        Revision rev = Revision.fromString(revisionId);
        try {
            DocumentNodeState n = nodeStore.getNode(path, rev);
            if (n == null) {
                return null;
            }
            JsopStream json = new JsopStream();
            boolean includeId = filter != null && filter.contains(":id");
            includeId |= filter != null && filter.contains(":hash");
            json.object();
            n.append(json, includeId);
            int max;
            if (maxChildNodes == -1) {
                max = Integer.MAX_VALUE;
                maxChildNodes = Integer.MAX_VALUE;
            } else {
                // use long to avoid overflows
                long m = ((long) maxChildNodes) + offset;
                max = (int) Math.min(m, Integer.MAX_VALUE);
            }
            Children c = nodeStore.getChildren(n, null, max);
            for (long i = offset; i < c.children.size(); i++) {
                if (maxChildNodes-- <= 0) {
                    break;
                }
                String name = c.children.get((int) i);
                json.key(name).object().endObject();
            }
            if (c.hasMore) {
                // TODO use a better way to notify there are more children
                json.key(":childNodeCount").value(Long.MAX_VALUE);
            } else {
                json.key(":childNodeCount").value(c.children.size());
            }
            json.endObject();
            return json.toString();
        } catch (DocumentStoreException e) {
            throw new DocumentStoreException(e);
        }
    }

    public String commit(String rootPath, String jsonDiff, String baseRevId,
            String message) throws DocumentStoreException {
        boolean success = false;
        boolean isBranch = false;
        Revision rev;
        Commit commit = nodeStore.newCommit(baseRevId != null ? Revision.fromString(baseRevId) : null, null);
        try {
            Revision baseRev = commit.getBaseRevision();
            isBranch = baseRev != null && baseRev.isBranch();
            parseJsonDiff(commit, jsonDiff, rootPath);
            rev = commit.apply();
            success = true;
        } catch (DocumentStoreException e) {
            throw new DocumentStoreException(e);
        } finally {
            if (!success) {
                nodeStore.canceled(commit);
            } else {
                nodeStore.done(commit, isBranch, null);
            }
        }
        return rev.toString();
    }

    public String branch(@Nullable String trunkRevisionId) throws DocumentStoreException {
        // nothing is written when the branch is created, the returned
        // revision simply acts as a reference to the branch base revision
        Revision revision = trunkRevisionId != null
                ? Revision.fromString(trunkRevisionId) : nodeStore.getHeadRevision();
        return revision.asBranchRevision().toString();
    }

    public String merge(String branchRevisionId, String message)
            throws DocumentStoreException {
        // TODO improve implementation if needed
        Revision revision = Revision.fromString(branchRevisionId);
        if (!revision.isBranch()) {
            throw new DocumentStoreException("Not a branch: " + branchRevisionId);
        }
        try {
            return nodeStore.merge(revision, null).toString();
        } catch (DocumentStoreException e) {
            throw new DocumentStoreException(e);
        } catch (CommitFailedException e) {
            throw new DocumentStoreException(e);
        }
    }

    @Nonnull
    public String rebase(@Nonnull String branchRevisionId,
                         @Nullable String newBaseRevisionId)
            throws DocumentStoreException {
        Revision r = Revision.fromString(branchRevisionId);
        Revision base = newBaseRevisionId != null ?
                Revision.fromString(newBaseRevisionId) :
                nodeStore.getHeadRevision();
        return nodeStore.rebase(r, base).toString();
    }

    @Nonnull
    public String reset(@Nonnull String branchRevisionId,
                        @Nonnull String ancestorRevisionId)
            throws DocumentStoreException {
        Revision branch = Revision.fromString(branchRevisionId);
        if (!branch.isBranch()) {
            throw new DocumentStoreException("Not a branch revision: " + branchRevisionId);
        }
        Revision ancestor = Revision.fromString(ancestorRevisionId);
        if (!ancestor.isBranch()) {
            throw new DocumentStoreException("Not a branch revision: " + ancestorRevisionId);
        }
        try {
            return nodeStore.reset(branch, ancestor, null).toString();
        } catch (DocumentStoreException e) {
            throw new DocumentStoreException(e);
        }
    }

    public long getLength(String blobId) throws DocumentStoreException {
        try {
            return nodeStore.getBlobStore().getBlobLength(blobId);
        } catch (Exception e) {
            throw new DocumentStoreException(e);
        }
    }

    public int read(String blobId, long pos, byte[] buff, int off, int length)
            throws DocumentStoreException {
        try {
            int read = nodeStore.getBlobStore().readBlob(blobId, pos, buff, off, length);
            return read < 0 ? 0 : read;
        } catch (Exception e) {
            throw new DocumentStoreException(e);
        }
    }

    public String write(InputStream in) throws DocumentStoreException {
        try {
            return nodeStore.getBlobStore().writeBlob(in);
        } catch (Exception e) {
            throw new DocumentStoreException(e);
        }
    }

    //-------------------------< accessors >------------------------------------

    public DocumentStore getDocumentStore() {
        return store;
    }

    //------------------------------< internal >--------------------------------

    private void parseJsonDiff(Commit commit, String json, String rootPath) {
        Revision baseRev = commit.getBaseRevision();
        String baseRevId = baseRev != null ? baseRev.toString() : null;
        Set<String> added = Sets.newHashSet();
        JsopReader t = new JsopTokenizer(json);
        while (true) {
            int r = t.read();
            if (r == JsopReader.END) {
                break;
            }
            String path = PathUtils.concat(rootPath, t.readString());
            switch (r) {
                case '+':
                    t.read(':');
                    t.read('{');
                    parseAddNode(commit, t, path);
                    added.add(path);
                    break;
                case '-':
                    DocumentNodeState toRemove = nodeStore.getNode(path, commit.getBaseRevision());
                    if (toRemove == null) {
                        throw new DocumentStoreException("Node not found: " + path + " in revision " + baseRevId);
                    }
                    commit.removeNode(path);
                    nodeStore.markAsDeleted(toRemove, commit, true);
                    commit.removeNodeDiff(path);
                    break;
                case '^':
                    t.read(':');
                    String value;
                    if (t.matches(JsopReader.NULL)) {
                        value = null;
                    } else {
                        value = t.readRawValue().trim();
                    }
                    String p = PathUtils.getParentPath(path);
                    if (!added.contains(p) && nodeStore.getNode(p, commit.getBaseRevision()) == null) {
                        throw new DocumentStoreException("Node not found: " + path + " in revision " + baseRevId);
                    }
                    String propertyName = PathUtils.getName(path);
                    commit.updateProperty(p, propertyName, value);
                    commit.updatePropertyDiff(p, propertyName, value);
                    break;
                case '>': {
                    // TODO support moving nodes that were modified within this commit
                    t.read(':');
                    String targetPath = t.readString();
                    if (!PathUtils.isAbsolute(targetPath)) {
                        targetPath = PathUtils.concat(rootPath, targetPath);
                    }
                    DocumentNodeState source = nodeStore.getNode(path, baseRev);
                    if (source == null) {
                        throw new DocumentStoreException("Node not found: " + path + " in revision " + baseRevId);
                    } else if (nodeExists(targetPath, baseRevId)) {
                        throw new DocumentStoreException("Node already exists: " + targetPath + " in revision " + baseRevId);
                    }
                    commit.moveNode(path, targetPath);
                    nodeStore.moveNode(source, targetPath, commit);
                    break;
                }
                case '*': {
                    // TODO support copying nodes that were modified within this commit
                    t.read(':');
                    String targetPath = t.readString();
                    if (!PathUtils.isAbsolute(targetPath)) {
                        targetPath = PathUtils.concat(rootPath, targetPath);
                    }
                    DocumentNodeState source = nodeStore.getNode(path, baseRev);
                    if (source == null) {
                        throw new DocumentStoreException("Node not found: " + path + " in revision " + baseRevId);
                    } else if (nodeExists(targetPath, baseRevId)) {
                        throw new DocumentStoreException("Node already exists: " + targetPath + " in revision " + baseRevId);
                    }
                    commit.copyNode(path, targetPath);
                    nodeStore.copyNode(source, targetPath, commit);
                    break;
                }
                default:
                    throw new DocumentStoreException("token: " + (char) t.getTokenType());
            }
        }
    }

    private void parseAddNode(Commit commit, JsopReader t, String path) {
        DocumentNodeState n = new DocumentNodeState(nodeStore, path, commit.getRevision());
        if (!t.matches('}')) {
            do {
                String key = t.readString();
                t.read(':');
                if (t.matches('{')) {
                    String childPath = PathUtils.concat(path, key);
                    parseAddNode(commit, t, childPath);
                } else {
                    String value = t.readRawValue().trim();
                    n.setProperty(key, value);
                }
            } while (t.matches(','));
            t.read('}');
        }
        commit.addNode(n);
        commit.addNodeDiff(n);
    }

    //----------------------------< Builder >-----------------------------------

    /**
     * A builder for a DocumentMK instance.
     */
    public static class Builder {
        private static final long DEFAULT_MEMORY_CACHE_SIZE = 256 * 1024 * 1024;
        public static final int DEFAULT_NODE_CACHE_PERCENTAGE = 25;
        public static final int DEFAULT_CHILDREN_CACHE_PERCENTAGE = 10;
        public static final int DEFAULT_DIFF_CACHE_PERCENTAGE = 5;
        public static final int DEFAULT_DOC_CHILDREN_CACHE_PERCENTAGE = 3;
        public static final int DEFAULT_CACHE_SEGMENT_COUNT = 16;
        public static final int DEFAULT_CACHE_STACK_MOVE_DISTANCE = 16;
        private DocumentNodeStore nodeStore;
        private DocumentStore documentStore;
        private DiffCache diffCache;
        private BlobStore blobStore;
        private int clusterId  = Integer.getInteger("oak.documentMK.clusterId", 0);
        private int asyncDelay = 1000;
        private boolean timing;
        private boolean logging;
        private boolean leaseCheck = true; // OAK-2739 is enabled by default also for non-osgi
        private Weigher<CacheValue, CacheValue> weigher = new EmpiricalWeigher();
        private long memoryCacheSize = DEFAULT_MEMORY_CACHE_SIZE;
        private int nodeCachePercentage = DEFAULT_NODE_CACHE_PERCENTAGE;
        private int childrenCachePercentage = DEFAULT_CHILDREN_CACHE_PERCENTAGE;
        private int diffCachePercentage = DEFAULT_DIFF_CACHE_PERCENTAGE;
        private int docChildrenCachePercentage = DEFAULT_DOC_CHILDREN_CACHE_PERCENTAGE;
        private int cacheSegmentCount = DEFAULT_CACHE_SEGMENT_COUNT;
        private int cacheStackMoveDistance = DEFAULT_CACHE_STACK_MOVE_DISTANCE;
        private boolean useSimpleRevision;
        private long maxReplicationLagMillis = TimeUnit.HOURS.toMillis(6);
        private boolean disableBranches;
        private Clock clock = Clock.SIMPLE;
        private Executor executor;
        private String persistentCacheURI = DEFAULT_PERSISTENT_CACHE_URI;
        private PersistentCache persistentCache;
        private List<MongoDbMount> mounts = Lists.newArrayList();
        private LeaseFailureHandler leaseFailureHandler;

        public Builder() {
            
        }
        
        /**
         * 
         * Add a mount based on MongoDB
         * 
         * <p>Must be called before {@link #setMongoDB(DB, int, int)} to have effect.</p>
         * 
         * @param mountPath the path where the collection will be mounted, e.g. <tt>/etc</tt>
         * @param connection the MongoDB connection
         * @param collectionPrefix the prefix to be used for the collection name
         */
        public void addMongoDbMount(String mountPath, DB db, String collectionPrefix) {
            MongoDbMount m = new MongoDbMount();
            m.mountPath = mountPath;
            m.db = db;
            m.colectionPrefix = collectionPrefix;
            
            mounts.add(m);
        }


        /**
         * Uses the given information to connect to to MongoDB as backend
         * storage for the DocumentNodeStore. The write concern is either
         * taken from the URI or determined automatically based on the MongoDB
         * setup. When running on a replica set without explicit write concern
         * in the URI, the write concern will be {@code MAJORITY}, otherwise
         * {@code ACKNOWLEDGED}.
         *
         * @param uri a MongoDB URI.
         * @param name the name of the database to connect to. This overrides
         *             any database name given in the {@code uri}.
         * @param blobCacheSizeMB the blob cache size in MB.
         * @return this
         * @throws UnknownHostException if one of the hosts given in the URI
         *          is unknown.
         */
        public Builder setMongoDB(@Nonnull String uri,
                                  @Nonnull String name,
                                  int blobCacheSizeMB)
                throws UnknownHostException {
            DB db = new MongoConnection(uri).getDB(name);
            if (!MongoConnection.hasWriteConcern(uri)) {
                db.setWriteConcern(MongoConnection.getDefaultWriteConcern(db));
            }
            setMongoDB(db, blobCacheSizeMB);
            return this;
        }

        /**
         * Use the given MongoDB as backend storage for the DocumentNodeStore.
         *
         * @param db the MongoDB connection
         * @return this
         */
<<<<<<< HEAD
        public Builder setMongoDB(DB db, int blobCacheSizeMB) {
            if (db != null) {
                if (this.documentStore == null) {
                    
                    if ( mounts.size() > 0 ) {
                    
                        MongoDocumentStore root = new MongoDocumentStore(db, this);
                        
                        MultiplexingDocumentStore.Builder builder = new MultiplexingDocumentStore.Builder();
                        builder.root(root);
                        
                        for ( MongoDbMount mount : mounts ) {
                            MongoDocumentStore store = new MongoDocumentStore(mount.db, this, mount.colectionPrefix);
                            builder.mount(mount.mountPath, store);
                        }
                        
                        this.documentStore = builder.build();

                    } else {
                        this.documentStore = new MongoDocumentStore(db, this);
                    }
                }
=======
        public Builder setMongoDB(@Nonnull DB db,
                                  int blobCacheSizeMB) {
            if (!MongoConnection.hasSufficientWriteConcern(db)) {
                LOG.warn("Insufficient write concern: " + db.getWriteConcern()
                        + " At least " + MongoConnection.getDefaultWriteConcern(db) + " is recommended.");
            }
            if (this.documentStore == null) {
                this.documentStore = new MongoDocumentStore(db, this);
            }
>>>>>>> d53d8451

            if (this.blobStore == null) {
                GarbageCollectableBlobStore s = new MongoBlobStore(db, blobCacheSizeMB * 1024 * 1024L);
                PersistentCache p = getPersistentCache();
                if (p != null) {
                    s = p.wrapBlobStore(s);
                }
                this.blobStore = s;
            }
            return this;
        }

        /**
         * Use the given MongoDB as backend storage for the DocumentNodeStore.
         *
         * @param db the MongoDB connection
         * @return this
         */
        public Builder setMongoDB(@Nonnull DB db) {
            return setMongoDB(db, 16);
        }

        /**
         * Sets a {@link DataSource} to use for the RDB document and blob
         * stores.
         *
         * @return this
         */
        public Builder setRDBConnection(DataSource ds) {
            this.documentStore = new RDBDocumentStore(ds, this);
            if(this.blobStore == null) {
                this.blobStore = new RDBBlobStore(ds);
            }
            return this;
        }

        /**
         * Sets a {@link DataSource} to use for the RDB document and blob
         * stores, including {@link RDBOptions}.
         *
         * @return this
         */
        public Builder setRDBConnection(DataSource ds, RDBOptions options) {
            this.documentStore = new RDBDocumentStore(ds, this, options);
            if(this.blobStore == null) {
                this.blobStore = new RDBBlobStore(ds, options);
            }
            return this;
        }

        /**
         * Sets the persistent cache option.
         *
         * @return this
         */
        public Builder setPersistentCache(String persistentCache) {
            this.persistentCacheURI = persistentCache;
            return this;
        }

        /**
         * Sets a {@link DataSource}s to use for the RDB document and blob
         * stores.
         *
         * @return this
         */
        public Builder setRDBConnection(DataSource documentStoreDataSource, DataSource blobStoreDataSource) {
            this.documentStore = new RDBDocumentStore(documentStoreDataSource, this);
            this.blobStore = new RDBBlobStore(blobStoreDataSource);
            return this;
        }

        /**
         * Use the timing document store wrapper.
         *
         * @param timing whether to use the timing wrapper.
         * @return this
         */
        public Builder setTiming(boolean timing) {
            this.timing = timing;
            return this;
        }

        public boolean getTiming() {
            return timing;
        }

        public Builder setLogging(boolean logging) {
            this.logging = logging;
            return this;
        }

        public boolean getLogging() {
            return logging;
        }
        
        public Builder setLeaseCheck(boolean leaseCheck) {
            this.leaseCheck = leaseCheck;
            return this;
        }
        
        public boolean getLeaseCheck() {
            return leaseCheck;
        }

        public Builder setLeaseFailureHandler(LeaseFailureHandler leaseFailureHandler) {
            this.leaseFailureHandler = leaseFailureHandler;
            return this;
        }
        
        public LeaseFailureHandler getLeaseFailureHandler() {
            return leaseFailureHandler;
        }
        
        /**
         * Set the document store to use. By default an in-memory store is used.
         *
         * @param documentStore the document store
         * @return this
         */
        public Builder setDocumentStore(DocumentStore documentStore) {
            this.documentStore = documentStore;
            return this;
        }

        public DocumentStore getDocumentStore() {
            if (documentStore == null) {
                documentStore = new MemoryDocumentStore();
            }
            return documentStore;
        }

        public DocumentNodeStore getNodeStore() {
            if (nodeStore == null) {
                nodeStore = new DocumentNodeStore(this);
            }
            return nodeStore;
        }

        public DiffCache getDiffCache() {
            if (diffCache == null) {
                diffCache = new TieredDiffCache(this);
            }
            return diffCache;
        }

        public Builder setDiffCache(DiffCache diffCache) {
            this.diffCache = diffCache;
            return this;
        }

        /**
         * Set the blob store to use. By default an in-memory store is used.
         *
         * @param blobStore the blob store
         * @return this
         */
        public Builder setBlobStore(BlobStore blobStore) {
            this.blobStore = blobStore;
            return this;
        }

        public BlobStore getBlobStore() {
            if (blobStore == null) {
                blobStore = new MemoryBlobStore();
            }
            return blobStore;
        }

        /**
         * Set the cluster id to use. By default, 0 is used, meaning the cluster
         * id is automatically generated.
         *
         * @param clusterId the cluster id
         * @return this
         */
        public Builder setClusterId(int clusterId) {
            this.clusterId = clusterId;
            return this;
        }
        
        public Builder setCacheSegmentCount(int cacheSegmentCount) {
            this.cacheSegmentCount = cacheSegmentCount;
            return this;
        }
        
        public Builder setCacheStackMoveDistance(int cacheSegmentCount) {
            this.cacheStackMoveDistance = cacheSegmentCount;
            return this;
        }

        public int getClusterId() {
            return clusterId;
        }

        /**
         * Set the maximum delay to write the last revision to the root node. By
         * default 1000 (meaning 1 second) is used.
         *
         * @param asyncDelay in milliseconds
         * @return this
         */
        public Builder setAsyncDelay(int asyncDelay) {
            this.asyncDelay = asyncDelay;
            return this;
        }

        public int getAsyncDelay() {
            return asyncDelay;
        }

        public Weigher<CacheValue, CacheValue> getWeigher() {
            return weigher;
        }

        public Builder withWeigher(Weigher<CacheValue, CacheValue> weigher) {
            this.weigher = weigher;
            return this;
        }

        public Builder memoryCacheSize(long memoryCacheSize) {
            this.memoryCacheSize = memoryCacheSize;
            return this;
        }
        
        public Builder memoryCacheDistribution(int nodeCachePercentage,
                                               int childrenCachePercentage,
                                               int docChildrenCachePercentage,
                                               int diffCachePercentage) {
            checkArgument(nodeCachePercentage >= 0);
            checkArgument(childrenCachePercentage>= 0);
            checkArgument(docChildrenCachePercentage >= 0);
            checkArgument(diffCachePercentage >= 0);
            checkArgument(nodeCachePercentage + childrenCachePercentage + 
                    docChildrenCachePercentage + diffCachePercentage < 100);
            this.nodeCachePercentage = nodeCachePercentage;
            this.childrenCachePercentage = childrenCachePercentage;
            this.docChildrenCachePercentage = docChildrenCachePercentage;
            this.diffCachePercentage = diffCachePercentage;
            return this;
        }

        public long getNodeCacheSize() {
            return memoryCacheSize * nodeCachePercentage / 100;
        }

        public long getChildrenCacheSize() {
            return memoryCacheSize * childrenCachePercentage / 100;
        }

        public long getDocumentCacheSize() {
            return memoryCacheSize - getNodeCacheSize() - getChildrenCacheSize() 
                    - getDiffCacheSize() - getDocChildrenCacheSize();
        }

        public long getDocChildrenCacheSize() {
            return memoryCacheSize * docChildrenCachePercentage / 100;
        }

        public long getDiffCacheSize() {
            return memoryCacheSize * diffCachePercentage / 100;
        }

        public long getMemoryDiffCacheSize() {
            return getDiffCacheSize() / 2;
        }

        public long getLocalDiffCacheSize() {
            return getDiffCacheSize() / 2;
        }

        public Builder setUseSimpleRevision(boolean useSimpleRevision) {
            this.useSimpleRevision = useSimpleRevision;
            return this;
        }

        public boolean isUseSimpleRevision() {
            return useSimpleRevision;
        }

        public Executor getExecutor() {
            if(executor == null){
                return MoreExecutors.sameThreadExecutor();
            }
            return executor;
        }

        public Builder setExecutor(Executor executor){
            this.executor = executor;
            return this;
        }

        public Builder clock(Clock clock) {
            this.clock = clock;
            return this;
        }

        public Clock getClock() {
            return clock;
        }

        public Builder setMaxReplicationLag(long duration, TimeUnit unit){
            maxReplicationLagMillis = unit.toMillis(duration);
            return this;
        }

        public long getMaxReplicationLagMillis() {
            return maxReplicationLagMillis;
        }

        public Builder disableBranches() {
            disableBranches = true;
            return this;
        }

        public boolean isDisableBranches() {
            return disableBranches;
        }

        VersionGCSupport createVersionGCSupport() {
            DocumentStore store = getDocumentStore();
            if (store instanceof MongoDocumentStore) {
                return new MongoVersionGCSupport((MongoDocumentStore) store);
            } else {
                return new VersionGCSupport(store);
            }
        }

        Iterable<ReferencedBlob> createReferencedBlobs(final DocumentNodeStore ns) {
            final DocumentStore store = getDocumentStore();
            return new Iterable<ReferencedBlob>() {
                @Override
                public Iterator<ReferencedBlob> iterator() {
                    if(store instanceof MongoDocumentStore){
                        return new MongoBlobReferenceIterator(ns, (MongoDocumentStore) store);
                    }
                    return new BlobReferenceIterator(ns);
                }
            };
        }

        public MissingLastRevSeeker createMissingLastRevSeeker() {
            final DocumentStore store = getDocumentStore();
            if (store instanceof MongoDocumentStore) {
                return new MongoMissingLastRevSeeker((MongoDocumentStore) store);
            } else {
                return new MissingLastRevSeeker(store);
            }
        }

        /**
         * Open the DocumentMK instance using the configured options.
         *
         * @return the DocumentMK instance
         */
        public DocumentMK open() {
            return new DocumentMK(this);
        }
        
        public Cache<PathRev, DocumentNodeState> buildNodeCache(DocumentNodeStore store) {
            return buildCache(CacheType.NODE, getNodeCacheSize(), store, null);
        }
        
        public Cache<PathRev, DocumentNodeState.Children> buildChildrenCache() {
            return buildCache(CacheType.CHILDREN, getChildrenCacheSize(), null, null);            
        }
        
        public Cache<StringValue, NodeDocument.Children> buildDocChildrenCache() {
            return buildCache(CacheType.DOC_CHILDREN, getDocChildrenCacheSize(), null, null);
        }
        
        public Cache<PathRev, StringValue> buildMemoryDiffCache() {
            return buildCache(CacheType.DIFF, getMemoryDiffCacheSize(), null, null);
        }

        public Cache<RevisionsKey, LocalDiffCache.Diff> buildLocalDiffCache() {
            return buildCache(CacheType.LOCAL_DIFF, getLocalDiffCacheSize(), null, null);
        }

        public Cache<CacheValue, NodeDocument> buildDocumentCache(DocumentStore docStore) {
            return buildCache(CacheType.DOCUMENT, getDocumentCacheSize(), null, docStore);
        }

        private <K extends CacheValue, V extends CacheValue> Cache<K, V> buildCache(
                CacheType cacheType,
                long maxWeight,
                DocumentNodeStore docNodeStore,
                DocumentStore docStore
                ) {
            Cache<K, V> cache = buildCache(cacheType.name(), maxWeight);
            PersistentCache p = getPersistentCache();
            if (p != null) {
                if (docNodeStore != null) {
                    docNodeStore.setPersistentCache(p);
                }
                cache = p.wrap(docNodeStore, docStore, cache, cacheType);
            }
            return cache;
        }
        
        private PersistentCache getPersistentCache() {
            if (persistentCacheURI == null) {
                return null;
            }
            if (persistentCache == null) {
                try {
                    persistentCache = new PersistentCache(persistentCacheURI);
                } catch (Throwable e) {
                    LOG.warn("Persistent cache not available; please disable the configuration", e);
                    throw new IllegalArgumentException(e);
                }
            }
            return persistentCache;
        }
        
        private <K extends CacheValue, V extends CacheValue> Cache<K, V> buildCache(
                String module,
                long maxWeight) {
            // by default, use the LIRS cache when using the persistent cache,
            // but don't use it otherwise
            boolean useLirs = persistentCacheURI != null;
            // allow to override this by using the system property
            if (LIRS_CACHE != null) {
                useLirs = LIRS_CACHE;
            }
            if (useLirs) {
                return CacheLIRS.<K, V>newBuilder().
                        module(module).
                        weigher(new Weigher<K, V>() {
                            @Override
                            public int weigh(K key, V value) {
                                return weigher.weigh(key, value);
                            }
                        }).
                        averageWeight(2000).
                        maximumWeight(maxWeight).
                        segmentCount(cacheSegmentCount).
                        stackMoveDistance(cacheStackMoveDistance).
                        recordStats().
                        build();
            }
            return CacheBuilder.newBuilder().
                    concurrencyLevel(CACHE_CONCURRENCY).
                    weigher(weigher).
                    maximumWeight(maxWeight).
                    recordStats().
                    build();
        }
        
        private static class MongoDbMount {
            
            private String mountPath;
            private DB db;
            private String colectionPrefix;
        }
    }
    
}<|MERGE_RESOLUTION|>--- conflicted
+++ resolved
@@ -19,11 +19,8 @@
 import static com.google.common.base.Preconditions.checkArgument;
 
 import java.io.InputStream;
-<<<<<<< HEAD
 import java.util.List;
-=======
 import java.net.UnknownHostException;
->>>>>>> d53d8451
 import java.util.Iterator;
 import java.util.Set;
 import java.util.concurrent.Executor;
@@ -527,13 +524,21 @@
          * <p>Must be called before {@link #setMongoDB(DB, int, int)} to have effect.</p>
          * 
          * @param mountPath the path where the collection will be mounted, e.g. <tt>/etc</tt>
-         * @param connection the MongoDB connection
+         * @param uri a MongoDB URI.
+         * @param name the name of the database to connect to. This overrides
+         *             any database name given in the {@code uri}.
          * @param collectionPrefix the prefix to be used for the collection name
-         */
-        public void addMongoDbMount(String mountPath, DB db, String collectionPrefix) {
+         * @throws UnknownHostException if one of the hosts given in the URI
+         *          is unknown.
+         */
+        public void addMongoDbMount(String mountPath, @Nonnull String uri,
+                @Nonnull String name, String collectionPrefix) throws UnknownHostException {
             MongoDbMount m = new MongoDbMount();
             m.mountPath = mountPath;
-            m.db = db;
+            m.db = new MongoConnection(uri).getDB(name);
+            if (!MongoConnection.hasWriteConcern(uri)) {
+                m.db.setWriteConcern(MongoConnection.getDefaultWriteConcern(m.db));
+            }
             m.colectionPrefix = collectionPrefix;
             
             mounts.add(m);
@@ -574,40 +579,34 @@
          * @param db the MongoDB connection
          * @return this
          */
-<<<<<<< HEAD
-        public Builder setMongoDB(DB db, int blobCacheSizeMB) {
-            if (db != null) {
-                if (this.documentStore == null) {
-                    
-                    if ( mounts.size() > 0 ) {
-                    
-                        MongoDocumentStore root = new MongoDocumentStore(db, this);
-                        
-                        MultiplexingDocumentStore.Builder builder = new MultiplexingDocumentStore.Builder();
-                        builder.root(root);
-                        
-                        for ( MongoDbMount mount : mounts ) {
-                            MongoDocumentStore store = new MongoDocumentStore(mount.db, this, mount.colectionPrefix);
-                            builder.mount(mount.mountPath, store);
-                        }
-                        
-                        this.documentStore = builder.build();
-
-                    } else {
-                        this.documentStore = new MongoDocumentStore(db, this);
-                    }
-                }
-=======
         public Builder setMongoDB(@Nonnull DB db,
-                                  int blobCacheSizeMB) {
+                int blobCacheSizeMB) {
+    
             if (!MongoConnection.hasSufficientWriteConcern(db)) {
                 LOG.warn("Insufficient write concern: " + db.getWriteConcern()
                         + " At least " + MongoConnection.getDefaultWriteConcern(db) + " is recommended.");
             }
+    
             if (this.documentStore == null) {
-                this.documentStore = new MongoDocumentStore(db, this);
-            }
->>>>>>> d53d8451
+                
+                if ( mounts.size() > 0 ) {
+                
+                    MongoDocumentStore root = new MongoDocumentStore(db, this);
+                    
+                    MultiplexingDocumentStore.Builder builder = new MultiplexingDocumentStore.Builder();
+                    builder.root(root);
+                    
+                    for ( MongoDbMount mount : mounts ) {
+                        MongoDocumentStore store = new MongoDocumentStore(mount.db, this, mount.colectionPrefix);
+                        builder.mount(mount.mountPath, store);
+                    }
+                    
+                    this.documentStore = builder.build();
+
+                } else {
+                    this.documentStore = new MongoDocumentStore(db, this);
+                }
+            }
 
             if (this.blobStore == null) {
                 GarbageCollectableBlobStore s = new MongoBlobStore(db, blobCacheSizeMB * 1024 * 1024L);
