/*
 * Licensed to the Apache Software Foundation (ASF) under one or more
 * contributor license agreements.  See the NOTICE file distributed with
 * this work for additional information regarding copyright ownership.
 * The ASF licenses this file to You under the Apache License, Version 2.0
 * (the "License"); you may not use this file except in compliance with
 * the License.  You may obtain a copy of the License at
 *
 *      http://www.apache.org/licenses/LICENSE-2.0
 *
 * Unless required by applicable law or agreed to in writing, software
 * distributed under the License is distributed on an "AS IS" BASIS,
 * WITHOUT WARRANTIES OR CONDITIONS OF ANY KIND, either express or implied.
 * See the License for the specific language governing permissions and
 * limitations under the License.
 */
package org.apache.jackrabbit.oak.plugins.document;

import java.util.List;
import java.util.Map;

import javax.annotation.CheckForNull;
import javax.annotation.Nonnull;

import org.apache.jackrabbit.oak.cache.CacheStats;
import org.apache.jackrabbit.oak.plugins.document.cache.CacheInvalidationStats;

/**
 * The interface for the backend storage for documents.
 * <p>
 * In general atomicity of operations on a DocumentStore are limited to a single
 * document. That is, an implementation does not have to guarantee atomicity of
 * the entire effect of a method call. A method that fails with an exception may
 * have modified just some documents and then abort. However, an implementation
 * must not modify a document partially. Either the complete update operation is
 * applied to a document or no modification is done at all.
 * <p>
 * Even though none of the methods declare an exception, they will still throw
 * an implementation specific runtime exception when the operations fails (e.g.
 * an I/O error occurs).
 * <p>
 * The key is the id of a document. Keys are opaque strings. All characters are
 * allowed. Leading and trailing whitespace is allowed. For keys, the maximum
 * length is 512 bytes in the UTF-8 representation (in the latest Unicode
 * version).
 */
public interface DocumentStore {

    /**
     * Get the document with the given {@code key}. This is a convenience method
     * and equivalent to {@link #find(Collection, String, int)} with a
     * {@code maxCacheAge} of {@code Integer.MAX_VALUE}.
     * <p>
     * The returned document is immutable.
     *
     * @param <T> the document type
     * @param collection the collection
     * @param key the key
     * @return the document, or null if not found
     */
    @CheckForNull
    <T extends Document> T find(Collection<T> collection, String key);

    /**
     * Get the document with the {@code key}. The implementation may serve the
     * document from a cache, but the cached document must not be older than
     * the given {@code maxCacheAge} in milliseconds. An implementation must
     * invalidate a cached document when it detects it is outdated. That is, a
     * subsequent call to {@link #find(Collection, String)} must return the
     * newer version of the document.
     * <p>
     * The returned document is immutable.
     *
     * @param <T> the document type
     * @param collection the collection
     * @param key the key
     * @param maxCacheAge the maximum age of the cached document (in ms)
     * @return the document, or null if not found
     */
    @CheckForNull
    <T extends Document> T find(Collection<T> collection, String key, int maxCacheAge);

    /**
     * Get a list of documents where the key is greater than a start value and
     * less than an end value.
     * <p>
     * The returned documents are sorted by key and are immutable.
     *
     * @param <T> the document type
     * @param collection the collection
     * @param fromKey the start value (excluding)
     * @param toKey the end value (excluding)
     * @param limit the maximum number of entries to return (starting with the lowest key)
     * @return the list (possibly empty)
     */
    @Nonnull
    <T extends Document> List<T> query(Collection<T> collection,
                                       String fromKey,
                                       String toKey,
                                       int limit);

    /**
     * Get a list of documents where the key is greater than a start value and
     * less than an end value <em>and</em> the given "indexed property" is greater
     * or equals the specified value.
     * <p>
     * The indexed property can either be a {@link Long} value, in which case numeric
     * comparison applies, or a {@link Boolean} value, in which case "false" is mapped
     * to "0" and "true" is mapped to "1".
     * <p>
     * The returned documents are sorted by key and are immutable.
     *
     * @param <T> the document type
     * @param collection the collection
     * @param fromKey the start value (excluding)
     * @param toKey the end value (excluding)
     * @param indexedProperty the name of the indexed property (optional)
     * @param startValue the minimum value of the indexed property
     * @param limit the maximum number of entries to return
     * @return the list (possibly empty)
     */
    @Nonnull
    <T extends Document> List<T> query(Collection<T> collection,
                                       String fromKey,
                                       String toKey,
                                       String indexedProperty,
                                       long startValue,
                                       int limit);

    /**
     * Remove a document. This method does nothing if there is no document
     * with the given key.
     *
     * @param <T> the document type
     * @param collection the collection
     * @param key the key
     */
    <T extends Document> void remove(Collection<T> collection, String key);

    /**
     * Batch remove documents with given keys. Keys for documents that do not
     * exist are simply ignored. If this method fails with an exception, then
     * only some of the documents identified by {@code keys} may have been
     * removed.
     *
     * @param <T> the document type
     * @param collection the collection
     * @param keys list of keys
     */
    <T extends Document> void remove(Collection<T> collection, List<String> keys);

    /**
     * Batch remove documents with given keys and corresponding conditions. Keys
     * for documents that do not exist are simply ignored. A document is only
     * removed if the corresponding conditions are met. If this method fails
     * with an exception, then only some of the documents may have been removed.
     *
     * @param <T> the document type
     * @param collection the collection.
     * @param toRemove the keys of the documents to remove with the
     *                 corresponding conditions.
     * @return the number of removed documents.
     */
    <T extends Document> int remove(Collection<T> collection,
                                     Map<String, Map<UpdateOp.Key, UpdateOp.Condition>> toRemove);

    /**
     * Try to create a list of documents. This method returns {@code true} iff
     * none of the documents existed before and the create was successful. This
     * method will return {@code false} if one of the documents already exists
     * in the store. Some documents may still have been created in the store.
     * An implementation does not have to guarantee an atomic create of all the
     * documents described in the {@code updateOps}. It is the responsibility of
     * the caller to check, which documents were created and take appropriate
     * action. The same is true when this method throws an exception (e.g. when
     * a communication error occurs). In this case only some documents may have
     * been created.
     *
     * @param <T> the document type
     * @param collection the collection
     * @param updateOps the list of documents to add
     * @return true if this worked (if none of the documents already existed)
     */
    <T extends Document> boolean create(Collection<T> collection, List<UpdateOp> updateOps);

    /**
     * Update documents with the given keys. Only existing documents are
     * updated and keys for documents that do not exist are simply ignored. If
     * this method fails with an exception, then only some of the documents
     * identified by {@code keys} may have been updated. There is no guarantee
     * in which sequence the updates are performed.
     *
     * @param <T> the document type.
     * @param collection the collection.
     * @param keys the keys of the documents to update.
     * @param updateOp the update operation to apply to each of the documents.
     */
    <T extends Document> void update(Collection<T> collection,
                                     List<String> keys,
                                     UpdateOp updateOp);

    /**
     * Create or update a document. For MongoDB, this is using "findAndModify" with
     * the "upsert" flag (insert or update). The returned document is immutable.
     *
     * @param <T> the document type
     * @param collection the collection
     * @param update the update operation
     * @return the old document or <code>null</code> if it didn't exist before.
     */
    @CheckForNull
    <T extends Document> T createOrUpdate(Collection<T> collection, UpdateOp update);

    /**
     * Performs a conditional update (e.g. using
     * {@link UpdateOp.Condition.Type#EXISTS} and only updates the
     * document if the condition is <code>true</code>. The returned document is
     * immutable.
     *
     * @param <T> the document type
     * @param collection the collection
     * @param update the update operation with the condition
     * @return the old document or <code>null</code> if the condition is not met or
     *         if the document wasn't found
     */
    @CheckForNull
    <T extends Document> T findAndUpdate(Collection<T> collection, UpdateOp update);

    /**
     * Invalidate the document cache. Calling this method instructs the
     * implementation to invalidate each document from the cache, which is not
     * up to date with the underlying storage at the time this method is called.
     * A document is considered in the cache if {@link #getIfCached(Collection, String)}
     * returns a non-null value for a key.
     * <p>
     * An implementation is allowed to perform lazy invalidation and only check
     * whether a document is up-to-date when it is accessed after this method
     * is called. However, this also includes a call to {@link #getIfCached(Collection, String)},
     * which must only return the document if it was up-to-date at the time
     * this method was called. Similarly, a call to {@link #find(Collection, String)}
     * must guarantee the returned document reflects all the changes done up to
     * when {@code invalidateCache()} was called.
     * <p>
     * In some implementations this method can be a NOP because documents can
     * only be modified through a single instance of a {@code DocumentStore}.
     *
     * @return cache invalidation statistics or {@code null} if none are
     *          available.
     */
    @CheckForNull
    CacheInvalidationStats invalidateCache();

    /**
     * Invalidate the document cache but only with entries that match one
     * of the keys provided.
     *
     * See {@link #invalidateCache()} for the general contract of cache
     * invalidation.
     *
     * @param keys the keys of the documents to invalidate.
     * @return cache invalidation statistics or {@code null} if none are
     *          available.
     */
    @CheckForNull
    CacheInvalidationStats invalidateCache(Iterable<String> keys);

    /**
     * Invalidate the document cache for the given key.
     *
     * See {@link #invalidateCache()} for the general contract of cache
     * invalidation.
     *
     * @param collection the collection
     * @param key the key
     */
    <T extends Document> void invalidateCache(Collection<T> collection, String key);

    /**
     * Dispose this instance.
     */
    void dispose();

    /**
     * Fetches the cached document. If document is not present in cache <code>null</code> would be returned
     *
     * @param <T> the document type
     * @param collection the collection
     * @param key the key
     * @return cached document if present. Otherwise null
     */
    @CheckForNull
    <T extends Document> T getIfCached(Collection<T> collection, String key);

    /**
     * Set the level of guarantee for read and write operations, if supported by this backend.
     *
     * @param readWriteMode the read/write mode
     */
    void setReadWriteMode(String readWriteMode);

    /**
     * @return status information about the cache
     */
    @CheckForNull
    CacheStats getCacheStats();

    /**
     * @return description of the underlying storage.
     */
    Map<String, String> getMetadata();
<<<<<<< HEAD
    
    /**
     * @param customiser the customiser instance to use
     */
    void setDocumentCreationCustomiser(DocumentCreationCustomiser customiser);
    
    /**
     * The <tt>DocumentCreationCustomiser</tt> allows flexibility when creating a document for a new collection
     * 
     * <p>This extension point is useful, for instance, when the creating DocumentStore is not the same as the DocumentStore
     * to which the Document instance should be linked</tt>
     *
     */
    interface DocumentCreationCustomiser {
        
        <T extends Document> T newDocument(Collection<T> collection);
    }
    
    public class DefaultDocumentCreationCustomiser implements DocumentCreationCustomiser {
        
        private final DocumentStore store;

        public DefaultDocumentCreationCustomiser(DocumentStore store) {
            this.store = store;
        }
        
        @Override
        public <T extends Document> T newDocument(Collection<T> collection) {
            return collection.newDocument(store);
        }
        
    }
=======

    /**
     * @return the estimated time difference in milliseconds between
     * the local instance and the (typically common, shared) document server system.
     * The value can be zero if the times are estimated to be equal,
     * positive when the local instance is ahead of the remote server
     * and negative when the local instance is behind the remote server. An invocation is not cached
     * and typically requires a round-trip to the server (but that is not a requirement).
     * @throws UnsupportedOperationException if this DocumentStore does not support this method
     */
    long determineServerTimeDifferenceMillis();
>>>>>>> 4281fbfd
}<|MERGE_RESOLUTION|>--- conflicted
+++ resolved
@@ -308,7 +308,6 @@
      * @return description of the underlying storage.
      */
     Map<String, String> getMetadata();
-<<<<<<< HEAD
     
     /**
      * @param customiser the customiser instance to use
@@ -341,7 +340,6 @@
         }
         
     }
-=======
 
     /**
      * @return the estimated time difference in milliseconds between
@@ -353,5 +351,4 @@
      * @throws UnsupportedOperationException if this DocumentStore does not support this method
      */
     long determineServerTimeDifferenceMillis();
->>>>>>> 4281fbfd
 }