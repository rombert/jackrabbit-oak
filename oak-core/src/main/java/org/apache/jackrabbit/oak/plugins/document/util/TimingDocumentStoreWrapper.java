/*
 * Licensed to the Apache Software Foundation (ASF) under one or more
 * contributor license agreements.  See the NOTICE file distributed with
 * this work for additional information regarding copyright ownership.
 * The ASF licenses this file to You under the Apache License, Version 2.0
 * (the "License"); you may not use this file except in compliance with
 * the License.  You may obtain a copy of the License at
 *
 *      http://www.apache.org/licenses/LICENSE-2.0
 *
 * Unless required by applicable law or agreed to in writing, software
 * distributed under the License is distributed on an "AS IS" BASIS,
 * WITHOUT WARRANTIES OR CONDITIONS OF ANY KIND, either express or implied.
 * See the License for the specific language governing permissions and
 * limitations under the License.
 */
package org.apache.jackrabbit.oak.plugins.document.util;

import java.util.HashMap;
import java.util.Iterator;
import java.util.List;
import java.util.Map;
import java.util.Map.Entry;
import java.util.concurrent.ConcurrentHashMap;
import java.util.concurrent.atomic.AtomicInteger;

import javax.annotation.CheckForNull;
import javax.annotation.Nonnull;
import javax.annotation.Nullable;

import org.apache.jackrabbit.oak.cache.CacheStats;
import org.apache.jackrabbit.oak.plugins.document.Collection;
import org.apache.jackrabbit.oak.plugins.document.Document;
import org.apache.jackrabbit.oak.plugins.document.DocumentStore;
import org.apache.jackrabbit.oak.plugins.document.DocumentStoreException;
import org.apache.jackrabbit.oak.plugins.document.UpdateOp;
import org.apache.jackrabbit.oak.plugins.document.cache.CacheInvalidationStats;

/**
 * A DocumentStore wrapper that can be used to log and also time DocumentStore
 * calls.
 */
public class TimingDocumentStoreWrapper implements DocumentStore {

    private static final boolean DEBUG = Boolean.parseBoolean(System.getProperty("base.debug", "true"));
    private static final AtomicInteger NEXT_ID = new AtomicInteger();

    private final DocumentStore base;
    private final int id = NEXT_ID.getAndIncrement();

    private long startTime;
    private final Map<String, Count> counts = new HashMap<String, Count>();
    private long lastLogTime;
    private long totalLogTime;
    private final Map<String, Integer> slowCalls = new ConcurrentHashMap<String, Integer>();

    private int callCount;

    /**
     * A class that keeps track of timing data and call counts.
     */
    static class Count {
        public long count;
        public long max;
        public long total;
        public long paramSize;
        public long resultSize;

        void update(long time, int paramSize, int resultSize) {
            count++;
            if (time > max) {
                max = time;
            }
            total += time;
            this.paramSize += paramSize;
            this.resultSize += resultSize;
        }
    }

    public TimingDocumentStoreWrapper(DocumentStore base) {
        this.base = base;
        lastLogTime = now();
    }

    private boolean logCommonCall() {
        return callCount % 10 == 0;
    }

    @Override
    @CheckForNull
    public <T extends Document> T find(Collection<T> collection, String key) {
        try {
            long start = now();
            T result = base.find(collection, key);
            updateAndLogTimes("find", start, 0, size(result));
            if (logCommonCall()) {
                logCommonCall(start, "find " + collection + " " + key);
            }
            return result;
        } catch (Exception e) {
            throw convert(e);
        }
    }

    @Override
    @CheckForNull
    public <T extends Document> T find(Collection<T> collection, String key, int maxCacheAge) {
        try {
            long start = now();
            T result = base.find(collection, key, maxCacheAge);
            updateAndLogTimes("find2", start, 0, size(result));
            if (logCommonCall()) {
                logCommonCall(start, "find2 " + collection + " " + key);
            }
            return result;
        } catch (Exception e) {
            throw convert(e);
        }
    }

    @Override
    @Nonnull
    public <T extends Document> List<T> query(Collection<T> collection,
                                                String fromKey,
                                                String toKey,
                                                int limit) {
        try {
            long start = now();
            List<T> result = base.query(collection, fromKey, toKey, limit);
            if (result.size() == 0) {
                updateAndLogTimes("query, result=0", start, 0, size(result));
            } else if (result.size() == 1) {
                updateAndLogTimes("query, result=1", start, 0, size(result));
            } else {
                updateAndLogTimes("query, result>1", start, 0, size(result));
            }
            if (logCommonCall()) {
                logCommonCall(start, "query " + collection + " " + fromKey + " " + toKey + " " + limit);
            }
            return result;
        } catch (Exception e) {
            throw convert(e);
        }
    }

    @Override
    @Nonnull
    public <T extends Document> List<T> query(Collection<T> collection,
                                              String fromKey,
                                              String toKey,
                                              String indexedProperty,
                                              long startValue,
                                              int limit) {
        try {
            long start = now();
            List<T> result = base.query(collection, fromKey, toKey, indexedProperty, startValue, limit);
            updateAndLogTimes("query2", start, 0, size(result));
            if (logCommonCall()) {
                logCommonCall(start, "query2 " + collection + " " + fromKey + " " + toKey + " " + indexedProperty + " " + startValue + " " + limit);
            }
            return result;
        } catch (Exception e) {
            throw convert(e);
        }
    }

    @Override
    public <T extends Document> void remove(Collection<T> collection, String key) {
        try {
            long start = now();
            base.remove(collection, key);
            updateAndLogTimes("remove", start, 0, 0);
            if (logCommonCall()) {
                logCommonCall(start, "remove " + collection + " " + key);
            }
        } catch (Exception e) {
            throw convert(e);
        }
    }

    @Override
    public <T extends Document> void remove(Collection<T> collection, List<String> keys) {
        try {
            long start = now();
            base.remove(collection, keys);
            updateAndLogTimes("remove", start, 0, 0);
            if (logCommonCall()) {
                logCommonCall(start, "remove " + collection + " " + keys);
            }
        } catch (Exception e) {
            throw convert(e);
        }
    }

    @Override
    public <T extends Document> int remove(Collection<T> collection,
                                           Map<String, Map<UpdateOp.Key, UpdateOp.Condition>> toRemove) {
        try {
            long start = now();
            int result = base.remove(collection, toRemove);
            updateAndLogTimes("remove", start, 0, 0);
            if (logCommonCall()) {
                logCommonCall(start, "remove " + collection + " " + toRemove);
            }
            return result;
        } catch (Exception e) {
            throw convert(e);
        }
    }

    @Override
    public <T extends Document> boolean create(Collection<T> collection, List<UpdateOp> updateOps) {
        try {
            long start = now();
            boolean result = base.create(collection, updateOps);
            updateAndLogTimes("create", start, 0, 0);
            if (logCommonCall()) {
                logCommonCall(start, "create " + collection);
            }
            return result;
        } catch (Exception e) {
            throw convert(e);
        }
    }

    @Override
    public <T extends Document> void update(Collection<T> collection,
                                            List<String> keys,
                                            UpdateOp updateOp) {
        try {
            long start = now();
            base.update(collection, keys, updateOp);
            updateAndLogTimes("update", start, 0, 0);
            if (logCommonCall()) {
                logCommonCall(start, "update " + collection);
            }
        } catch (Exception e) {
            throw convert(e);
        }
    }

    @Override
    @CheckForNull
    public <T extends Document> T createOrUpdate(Collection<T> collection, UpdateOp update) {
        try {
            long start = now();
            T result = base.createOrUpdate(collection, update);
            updateAndLogTimes("createOrUpdate", start, 0, size(result));
            if (logCommonCall()) {
                logCommonCall(start, "createOrUpdate " + collection + " " + update.getId());
            }
            return result;
        } catch (Exception e) {
            throw convert(e);
        }
    }

    @Override
    @CheckForNull
    public <T extends Document> T findAndUpdate(Collection<T> collection, UpdateOp update) {
        try {
            long start = now();
            T result = base.findAndUpdate(collection, update);
            updateAndLogTimes("findAndUpdate", start, 0, size(result));
            if (logCommonCall()) {
                logCommonCall(start, "findAndUpdate " + collection + " " + update.getId());
            }
            return result;
        } catch (Exception e) {
            throw convert(e);
        }
    }

    @Override
    public CacheInvalidationStats invalidateCache() {
        try {
            long start = now();
            CacheInvalidationStats result = base.invalidateCache();
            updateAndLogTimes("invalidateCache", start, 0, 0);
            return result;
        } catch (Exception e) {
            throw convert(e);
        }
    }
    
    @Override
    public CacheInvalidationStats invalidateCache(Iterable<String> keys) {
        try {
            long start = now();
            CacheInvalidationStats result = base.invalidateCache(keys);
            updateAndLogTimes("invalidateCache3", start, 0, 0);
            return result;
        } catch (Exception e) {
            throw convert(e);
        }
    }

    @Override
    public <T extends Document> void invalidateCache(Collection<T> collection, String key) {
        try {
            long start = now();
            base.invalidateCache(collection, key);
            updateAndLogTimes("invalidateCache2", start, 0, 0);
        } catch (Exception e) {
            throw convert(e);
        }
    }

    @Override
    public void dispose() {
        try {
            long start = now();
            base.dispose();
            updateAndLogTimes("dispose", start, 0, 0);
        } catch (Exception e) {
            throw convert(e);
        }
    }

    @Override
    public <T extends Document> T getIfCached(Collection<T> collection, String key) {
        try {
            long start = now();
            T result = base.getIfCached(collection, key);
            updateAndLogTimes("isCached", start, 0, 0);
            return result;
        } catch (Exception e) {
            throw convert(e);
        }
    }

    @Override
    public void setReadWriteMode(String readWriteMode) {
        try {
            long start = now();
            base.setReadWriteMode(readWriteMode);
            updateAndLogTimes("setReadWriteMode", start, 0, 0);
        } catch (Exception e) {
            throw convert(e);
        }
    }


    @Override
    public CacheStats getCacheStats() {
        try {
            long start = now();
            CacheStats result = base.getCacheStats();
            updateAndLogTimes("getCacheStats", start, 0, 0);
            return result;
        } catch (Exception e) {
            throw convert(e);
        }
    }

    @Override
    public Map<String, String> getMetadata() {
        return base.getMetadata();
    }

    @Override
<<<<<<< HEAD
    public void setDocumentCreationCustomiser(DocumentCreationCustomiser customiser) {
        base.setDocumentCreationCustomiser(customiser);
    }
    
=======
    public long determineServerTimeDifferenceMillis() {
        try {
            long start = now();
            long result = base.determineServerTimeDifferenceMillis();
            updateAndLogTimes("determineServerTimeDifferenceMillis", start, 0, 0);
            return result;
        } catch (Exception e) {
            throw convert(e);
        }
    }

>>>>>>> 4281fbfd
    private void logCommonCall(long start, String key) {
        int time = (int) (System.currentTimeMillis() - start);
        if (time <= 0) {
            return;
        }
        Map<String, Integer> map = slowCalls;
        Integer oldCount = map.get(key);
        if (oldCount == null) {
            map.put(key, time);
        } else {
            map.put(key, oldCount + time);
        }
        int maxElements = 1000;
        int minCount = 1;
        while (map.size() > maxElements) {
            for (Iterator<Map.Entry<String, Integer>> ei = map.entrySet().iterator(); ei.hasNext();) {
                Map.Entry<String, Integer> e = ei.next();
                if (e.getValue() <= minCount) {
                    ei.remove();
                }
            }
            if (map.size() > maxElements) {
                minCount++;
            }
        }
    }

    private static RuntimeException convert(Exception e) {
        if (e instanceof RuntimeException) {
            return (RuntimeException) e;
        }
        return new DocumentStoreException("Unexpected exception: " + e.toString(), e);
    }

    private void log(String message) {
        if (DEBUG) {
            System.out.println("[" + id + "] " + message);
        }
    }

    private static <T extends Document> int size(List<T> list) {
        int result = 0;
        for (T doc : list) {
            result += doc.getMemory();
        }
        return result;
    }

    private static int size(@Nullable Document document) {
        if (document == null) {
            return 0;
        } else {
            return document.getMemory();
        }
    }

    private static long now() {
        return System.currentTimeMillis();
    }

    private void updateAndLogTimes(String operation, long start, int paramSize, int resultSize) {
        long now = now();
        if (startTime == 0) {
            startTime = now;
        }
        Count c = counts.get(operation);
        if (c == null) {
            c = new Count();
            counts.put(operation, c);
        }
        c.update(now - start, paramSize, resultSize);
        long t = now - lastLogTime;
        if (t >= 10000) {
            totalLogTime += t;
            lastLogTime = now;
            long totalCount = 0, totalTime = 0;
            for (Count count : counts.values()) {
                totalCount += count.count;
                totalTime += count.total;
            }
            totalCount = Math.max(1, totalCount);
            totalTime = Math.max(1, totalTime);
            for (Entry<String, Count> e : counts.entrySet()) {
                c = e.getValue();
                long count = c.count;
                long total = c.total;
                long in = c.paramSize / 1024 / 1024;
                long out = c.resultSize / 1024 / 1024;
                if (count > 0) {
                    log(e.getKey() +
                            " count " + count +
                            " " + (100 * count / totalCount) + "%" +
                            " in " + in + " out " + out +
                            " time " + total +
                            " " + (100 * total / totalTime) + "%");
                }
            }
            log("all count " + totalCount + " time " + totalTime + " " +
                    (100 * totalTime / totalLogTime) + "%");

            Map<String, Integer> map = slowCalls;
            int top = 10;
            int max = Integer.MAX_VALUE;
            for (int i = 0; i < top;) {
                int best = 0;
                for (int x : map.values()) {
                    if (x < max && x > best) {
                        best = x;
                    }
                }
                for (Entry<String, Integer> e : map.entrySet()) {
                    if (e.getValue() >= best && e.getValue() < max) {
                        log("slow call " + e.getValue() + " millis: " + e.getKey());
                        i++;
                        if (i >= top) {
                            break;
                        }
                    }
                }
                if (i >= map.size()) {
                    break;
                }
                max = best;
            }
            slowCalls.clear();

            log("------");

        }
    }
}<|MERGE_RESOLUTION|>--- conflicted
+++ resolved
@@ -359,12 +359,10 @@
     }
 
     @Override
-<<<<<<< HEAD
     public void setDocumentCreationCustomiser(DocumentCreationCustomiser customiser) {
         base.setDocumentCreationCustomiser(customiser);
     }
     
-=======
     public long determineServerTimeDifferenceMillis() {
         try {
             long start = now();
@@ -376,7 +374,6 @@
         }
     }
 
->>>>>>> 4281fbfd
     private void logCommonCall(long start, String key) {
         int time = (int) (System.currentTimeMillis() - start);
         if (time <= 0) {
