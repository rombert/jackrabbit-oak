<?xml version="1.0" encoding="UTF-8"?>

<!--
   Licensed to the Apache Software Foundation (ASF) under one or more
   contributor license agreements.  See the NOTICE file distributed with
   this work for additional information regarding copyright ownership.
   The ASF licenses this file to You under the Apache License, Version 2.0
   (the "License"); you may not use this file except in compliance with
   the License.  You may obtain a copy of the License at

       http://www.apache.org/licenses/LICENSE-2.0

   Unless required by applicable law or agreed to in writing, software
   distributed under the License is distributed on an "AS IS" BASIS,
   WITHOUT WARRANTIES OR CONDITIONS OF ANY KIND, either express or implied.
   See the License for the specific language governing permissions and
   limitations under the License.
  -->

<project xmlns="http://maven.apache.org/POM/4.0.0" xmlns:xsi="http://www.w3.org/2001/XMLSchema-instance" xsi:schemaLocation="http://maven.apache.org/POM/4.0.0 http://maven.apache.org/maven-v4_0_0.xsd ">
  <modelVersion>4.0.0</modelVersion>

  <parent>
    <groupId>org.apache</groupId>
    <artifactId>apache</artifactId>
    <version>13</version>
    <relativePath />
  </parent>

  <groupId>org.apache.jackrabbit</groupId>
  <artifactId>oak-parent</artifactId>
  <name>Oak Parent POM</name>
<<<<<<< HEAD
  <version>1.4-SNAPSHOT</version>
=======
  <version>1.2.0</version>
>>>>>>> 690e0884
  <packaging>pom</packaging>

  <properties>
    <test.opts.memory>-Xmx512m -XX:MaxPermSize=64m</test.opts.memory>
    <test.opts>${test.opts.coverage} ${test.opts.memory} -XX:+HeapDumpOnOutOfMemoryError -Dupdate.limit=100 -Djava.awt.headless=true</test.opts>
    <skip.deployment>false</skip.deployment>
    <skip.coverage>true</skip.coverage>
    <known.issues />
    <project.reporting.outputEncoding>
      ${project.build.sourceEncoding}
    </project.reporting.outputEncoding>
    <jackrabbit.version>2.10.0</jackrabbit.version>
    <mongo.host>127.0.0.1</mongo.host>
    <mongo.port>27017</mongo.port>
    <mongo.db>MongoMKDB</mongo.db>
    <mongo.db2>MongoMKDB2</mongo.db2>
    <segment.db>SegmentMK</segment.db>
    <lucene.version>4.7.1</lucene.version>
    <!-- Note that we're using SLF4J API version 1.7 when compiling     -->
    <!-- core Oak components but more recent SLF4J and Logback versions -->
    <!-- when compiling and running test cases and the oak-run jar.     -->
    <!-- This way it's possible to use Oak also in environments that    -->
    <!-- only provide SLF4J version 1.7, while still using a more       -->
    <!-- recent version (if required) when we are in control the runtime environment. -->
    <slf4j.api.version>1.7.6</slf4j.api.version>
    <slf4j.version>1.7.6</slf4j.version> <!-- sync with logback version -->
    <logback.version>1.1.0</logback.version>
    <h2.version>1.4.185</h2.version>
    <findbugs.version>3.0.0</findbugs.version>

   <!-- specifies on which fixture to run the integration testing tests. 
      override in profiles or provide from command line to change behaviour. Provide 
      more fixtures space separated. See org.apache.jackrabbit.oak.jcr.FixturesHelper#AVAILABLE_FIXTURES 
      for the possible values: SEGMENT_MK DOCUMENT_NS DOCUMENT_RDB -->
    <fixtures>SEGMENT_MK</fixtures>

   <!-- whether skip the surefire unit testing during the integration testing. 
      Override with -Dsurefire.skip.ut=true when needed -->
    <surefire.skip.ut>false</surefire.skip.ut>
  </properties>

  <issueManagement>
    <system>Jira</system>
    <url>http://issues.apache.org/jira/browse/OAK</url>
  </issueManagement>

  <url>http://jackrabbit.apache.org/</url>
  <inceptionYear>2012</inceptionYear>
  <description>
    The goal of the Oak effort within the Apache Jackrabbit™ project is
    to implement a scalable and performant hierarchical content repository
    for use as the foundation of modern world-class web sites and other
    demanding content applications.
  </description>

  <build>
    <pluginManagement>
      <plugins>
        <plugin>
          <artifactId>maven-compiler-plugin</artifactId>
          <configuration>
            <target>1.6</target>
            <source>1.6</source>
          </configuration>
        </plugin>
        <plugin>
          <artifactId>maven-javadoc-plugin</artifactId>
          <configuration>
            <source>1.6</source>
            <links>
              <link>http://docs.oracle.com/javase/6/docs/api/</link>
              <link>http://www.day.com/specs/javax.jcr/javadocs/jcr-2.0/</link>
            </links>
          </configuration>
        </plugin>
        <plugin>
          <groupId>org.apache.felix</groupId>
          <artifactId>maven-bundle-plugin</artifactId>
          <version>2.5.0</version>
          <extensions>true</extensions>
          <inherited>true</inherited>
          <configuration>
            <obrRepository>NONE</obrRepository>
            <instructions>
              <Bundle-Category>oak</Bundle-Category>
              <Bundle-DocURL>
                http://jackrabbit.apache.org/oak/
              </Bundle-DocURL>
              <Bundle-Vendor>The Apache Software Foundation</Bundle-Vendor>
            </instructions>
          </configuration>
          <executions>
            <execution>
              <id>baseline</id>
              <goals>
                <goal>baseline</goal>
              </goals>
              <configuration>
                <logResults>false</logResults>
                <failOnWarning>false</failOnWarning>
                <failOnError>false</failOnError>
              </configuration>
            </execution>
          </executions>
        </plugin>
        <plugin>
          <groupId>org.apache.felix</groupId>
          <artifactId>maven-scr-plugin</artifactId>
          <version>1.16.0</version>
          <executions>
            <execution>
              <id>generate-scr-scrdescriptor</id>
              <goals>
                <goal>scr</goal>
              </goals>
              <configuration>
                <properties>
                  <service.vendor>The Apache Software Foundation</service.vendor>
                </properties>
              </configuration>
            </execution>
          </executions>
        </plugin>
        <plugin>
          <artifactId>maven-deploy-plugin</artifactId>
          <configuration>
            <skip>${skip.deployment}</skip>
          </configuration>
        </plugin>
        <plugin>
          <artifactId>maven-release-plugin</artifactId>
          <configuration>
            <autoVersionSubmodules>true</autoVersionSubmodules>
          </configuration>
        </plugin>
        <plugin>
          <groupId>org.apache.rat</groupId>
          <artifactId>apache-rat-plugin</artifactId>
          <version>0.11</version>
        </plugin>
        <plugin>
          <artifactId>maven-surefire-plugin</artifactId>
          <configuration>
            <argLine>${test.opts}</argLine>
            <systemPropertyVariables>
              <known.issues>${known.issues}</known.issues>
              <mongo.host>${mongo.host}</mongo.host>
              <mongo.port>${mongo.port}</mongo.port>
              <mongo.db>${mongo.db}</mongo.db>
              <mongo.db2>${mongo.db2}</mongo.db2>
              <segment.db>${segment.db}</segment.db>
              <nsfixtures>${fixtures}</nsfixtures>
            </systemPropertyVariables>
            <redirectTestOutputToFile>true</redirectTestOutputToFile>
          </configuration>
        </plugin>
        <plugin>
          <artifactId>maven-failsafe-plugin</artifactId>
          <configuration>
            <argLine>${test.opts}</argLine>
            <systemPropertyVariables>
              <known.issues>${known.issues}</known.issues>
              <mongo.host>${mongo.host}</mongo.host>
              <mongo.port>${mongo.port}</mongo.port>
              <mongo.db>${mongo.db}</mongo.db>
              <mongo.db2>${mongo.db2}</mongo.db2>
              <nsfixtures>${fixtures}</nsfixtures>
            </systemPropertyVariables>
          </configuration>
        </plugin>
          <plugin>
            <artifactId>maven-checkstyle-plugin</artifactId>
            <version>2.11</version>
          </plugin>
          <plugin>
            <groupId>org.codehaus.mojo</groupId>
            <artifactId>findbugs-maven-plugin</artifactId>
          </plugin>
        <!-- This plugin's configuration is used to store Eclipse m2e      -->
        <!-- settings only. It has no influence on the Maven build itself. -->
        <plugin>
          <groupId>org.eclipse.m2e</groupId>
          <artifactId>lifecycle-mapping</artifactId>
          <version>1.0.0</version>
          <configuration>
            <lifecycleMappingMetadata>
              <pluginExecutions>
                <pluginExecution>
                  <pluginExecutionFilter>
                    <groupId>org.apache.felix</groupId>
                    <artifactId>maven-scr-plugin</artifactId>
                    <versionRange>[1.7.4,)</versionRange>
                    <goals>
                      <goal>scr</goal>
                    </goals>
                  </pluginExecutionFilter>
                  <action>
                    <execute />
                  </action>
                </pluginExecution>
                <pluginExecution>
                  <pluginExecutionFilter>
                    <groupId>org.codehaus.mojo</groupId>
                    <artifactId>build-helper-maven-plugin</artifactId>
                    <versionRange>[1.7,)</versionRange>
                    <goals>
                      <goal>reserve-network-port</goal>
                    </goals>
                  </pluginExecutionFilter>
                  <action>
                    <execute />
                  </action>
                </pluginExecution>
                <pluginExecution>
                  <pluginExecutionFilter>
                    <groupId>org.jacoco</groupId>
                    <artifactId>jacoco-maven-plugin</artifactId>
                    <versionRange>[0.7.1.201405082137,)</versionRange>
                    <goals>
                      <goal>prepare-agent</goal>
                    </goals>
                  </pluginExecutionFilter>
                  <action>
                    <ignore />
                  </action>
                </pluginExecution>
              </pluginExecutions>
            </lifecycleMappingMetadata>
          </configuration>
        </plugin>
        <plugin>
          <groupId>org.apache.maven.plugins</groupId>
          <artifactId>maven-site-plugin</artifactId>
          <version>3.3</version>
          <configuration>
            <generateReports>false</generateReports>
            <skip>true</skip>
            <skipDeploy>true</skipDeploy>
          </configuration>
          <dependencies>
            <dependency>
              <groupId>org.apache.maven.doxia</groupId>
              <artifactId>doxia-module-markdown</artifactId>
              <version>1.5</version>
            </dependency>
          </dependencies>
        </plugin>
        <plugin>
          <groupId>org.apache.maven.plugins</groupId>
          <artifactId>maven-scm-publish-plugin</artifactId>
          <version>1.0-beta-2</version>
        </plugin>
        <plugin>
          <groupId>org.apache.maven.plugins</groupId>
          <artifactId>maven-project-info-reports-plugin</artifactId>
          <version>2.4</version>
        </plugin>
        <plugin>
          <groupId>org.jacoco</groupId>
          <artifactId>jacoco-maven-plugin</artifactId>
          <version>0.7.1.201405082137</version>
        </plugin>
      </plugins>
    </pluginManagement>
    <plugins>
      <plugin>
        <groupId>org.jacoco</groupId>
        <artifactId>jacoco-maven-plugin</artifactId>
        <executions>
          <execution>
            <id>pre-unit-test</id>
            <goals>
              <goal>prepare-agent</goal>
            </goals>
            <configuration>
              <skip>${skip.coverage}</skip>
              <destFile>${project.build.directory}/coverage-reports/jacoco-ut.exec</destFile>
              <propertyName>test.opts.coverage</propertyName>
            </configuration>
          </execution>
          <execution>
            <id>post-unit-test</id>
            <phase>test</phase>
            <goals>
              <goal>report</goal>
            </goals>
            <configuration>
              <skip>${skip.coverage}</skip>
              <dataFile>${project.build.directory}/coverage-reports/jacoco-ut.exec</dataFile>
              <outputDirectory>${project.reporting.outputDirectory}/jacoco-ut</outputDirectory>
            </configuration>
          </execution>
        </executions>
      </plugin>
    </plugins>
  </build>

  <reporting>
    <plugins>
      <plugin>
        <groupId>org.apache.maven.plugins</groupId>
        <artifactId>maven-project-info-reports-plugin</artifactId>
        <!--avoid child modules from inheriting anything from the apache parent pom -->
        <inherited>false</inherited>
      </plugin>
    </plugins>
  </reporting>

  <dependencyManagement>
    <dependencies>
      <dependency>
        <groupId>org.osgi</groupId>
        <artifactId>org.osgi.core</artifactId>
        <version>4.2.0</version>
      </dependency>
      <dependency>
        <groupId>org.osgi</groupId>
        <artifactId>org.osgi.compendium</artifactId>
        <version>4.2.0</version>
      </dependency>
      <dependency>
        <groupId>biz.aQute.bnd</groupId>
        <artifactId>bndlib</artifactId>
        <version>2.2.0</version>
      </dependency>
      <dependency>
        <groupId>org.apache.felix</groupId>
        <artifactId>org.apache.felix.scr.annotations</artifactId>
        <version>1.9.6</version>
      </dependency>
      <dependency>
        <groupId>com.google.code.findbugs</groupId>
        <artifactId>jsr305</artifactId>
        <version>2.0.0</version>
        <scope>provided</scope>
      </dependency>
      <dependency>
        <groupId>junit</groupId>
        <artifactId>junit</artifactId>
        <version>4.10</version>
      </dependency>
      <dependency>
        <groupId>org.mongodb</groupId>
        <artifactId>mongo-java-driver</artifactId>
        <version>2.13.0</version>
      </dependency>
      <dependency>
        <groupId>com.google.guava</groupId>
        <artifactId>guava</artifactId>
        <version>15.0</version>
      </dependency>
      <dependency>
        <groupId>org.easymock</groupId>
        <artifactId>easymock</artifactId>
        <version>3.1</version>
      </dependency>
      <dependency>
        <groupId>org.slf4j</groupId>
        <artifactId>slf4j-api</artifactId>
        <version>${slf4j.api.version}</version>
      </dependency>
      <dependency>
        <groupId>org.slf4j</groupId>
        <artifactId>slf4j-simple</artifactId>
        <version>${slf4j.version}</version>
      </dependency>
      <dependency>
        <groupId>org.slf4j</groupId>
        <artifactId>log4j-over-slf4j</artifactId>
        <version>${slf4j.version}</version>
      </dependency>
      <dependency>
        <groupId>org.slf4j</groupId>
        <artifactId>jcl-over-slf4j</artifactId>
        <version>${slf4j.version}</version>
      </dependency>
      <dependency>
        <groupId>org.slf4j</groupId>
        <artifactId>jul-to-slf4j</artifactId>
        <version>${slf4j.version}</version>
      </dependency>
      <dependency>
        <groupId>ch.qos.logback</groupId>
        <artifactId>logback-classic</artifactId>
        <version>${logback.version}</version>
      </dependency>
      <dependency>
        <groupId>org.apache.jclouds.provider</groupId>
        <artifactId>aws-s3</artifactId>
        <version>1.7.0</version>
      </dependency>
      <dependency>
        <groupId>org.apache.sling</groupId>
        <artifactId>org.apache.sling.testing.osgi-mock</artifactId>
        <version>1.2.0</version>
        <scope>test</scope>
        <exclusions>
          <!-- Need to exclude it due to SLING-4470 -->
          <exclusion>
            <groupId>org.slf4j</groupId>
            <artifactId>slf4j-simple</artifactId>
          </exclusion>
        </exclusions>
      </dependency>
    </dependencies>
  </dependencyManagement>

  <profiles>
    <!-- - - - - - - - - - - - - - - - - - - - - - - - - - - - - - - - -  Unit testing profiles -->
    <profile>
         <id>unittesting</id>
         <properties>
            <!-- emptying $fixtures means run on all -->
            <fixtures />
         </properties>
         <build>
            <plugins>
              <plugin>
                <artifactId>maven-surefire-plugin</artifactId>
              </plugin>
            </plugins>
         </build>
    </profile>
    <!-- - - - - - - - - - - - - - - - - - - - - - - - - - - - - - Integration testing profiles -->
    <profile>
      <!-- runs all the IT agains the default fixture. See <properties> section -->
      <id>integrationTesting</id>
      <activation>
        <property>
          <name>env.OAK_INTEGRATION_TESTING</name>
        </property>
      </activation>
      <build>
        <plugins>
           <plugin>
             <artifactId>maven-surefire-plugin</artifactId>
             <configuration>
               <skipTests>${surefire.skip.ut}</skipTests>
             </configuration>
           </plugin>
          <plugin>
            <artifactId>maven-failsafe-plugin</artifactId>
            <executions>
              <execution>
                <goals>
                  <goal>integration-test</goal>
                  <goal>verify</goal>
                </goals>
              </execution>
            </executions>
          </plugin>
        </plugins>
      </build>
    </profile>

    <!-- - - - - - - - - - - - - - - - - - - - - - - - - - - - - - - - - - - - - other profiles -->
    <profile>
      <id>pedantic</id>
      <build>
        <plugins>
           <plugin>
             <artifactId>maven-surefire-plugin</artifactId>
             <configuration>
               <!-- run a test to prevent Jenkins from failing because no test ran -->
               <test>PathUtilsTest</test>
               <failIfNoSpecifiedTests>false</failIfNoSpecifiedTests>
             </configuration>
           </plugin>
          <plugin>
            <groupId>org.apache.rat</groupId>
            <artifactId>apache-rat-plugin</artifactId>
            <executions>
              <execution>
                <phase>verify</phase>
                <goals>
                  <goal>check</goal>
                </goals>
              </execution>
            </executions>
          </plugin>
          <plugin>
            <artifactId>maven-checkstyle-plugin</artifactId>
            <configuration>
              <failOnViolation>false</failOnViolation>
            </configuration>
            <executions>
              <execution>
                <goals>
                  <goal>check</goal>
                </goals>
              </execution>
            </executions>
          </plugin>
          <plugin>
            <groupId>org.codehaus.mojo</groupId>
            <artifactId>findbugs-maven-plugin</artifactId>
            <version>${findbugs.version}</version>
            <configuration>
              <failOnError>false</failOnError>
            </configuration>
            <executions>
              <execution>
                <goals>
                  <goal>check</goal>
                </goals>
              </execution>
            </executions>
          </plugin>
        </plugins>
      </build>
    </profile>
    <profile>
      <id>rdb-mysql</id>
      <dependencies>
        <dependency>
          <groupId>mysql</groupId>
          <artifactId>mysql-connector-java</artifactId>
          <version>5.1.34</version>
        </dependency>
      </dependencies>
    </profile>
    <profile>
      <id>rdb-postgres</id>
      <dependencies>
        <dependency>
          <groupId>org.postgresql</groupId>
          <artifactId>postgresql</artifactId>
          <version>9.4-1201-jdbc4</version>
        </dependency>
      </dependencies>
    </profile>
    <profile>
      <id>rdb-h2</id>
      <dependencies>
        <dependency>
          <groupId>com.h2database</groupId>
          <artifactId>h2</artifactId>
          <version>${h2.version}</version>
        </dependency>
      </dependencies>
    </profile>
    <profile>
      <!-- requires local copy of MS SqlServer JDBC driver deployed to Maven repo-->
      <!-- for instance:
        mvn install:install-file -Dfile=sqljdbc41.jar -Dpackaging=jar\
          -DgroupId=com.microsoft.sqlserver -DartifactId=sqljdbc4 -Dversion=4.1
       -->
      <id>rdb-mssql</id>
      <dependencies>
        <dependency>
          <groupId>com.microsoft.sqlserver</groupId>
          <artifactId>sqljdbc4</artifactId>
          <version>4.1</version>
        </dependency>
      </dependencies>
    </profile>
    <profile>
      <!-- requires local copy of Oracle JDBC driver deployed to Maven repo-->
      <!-- for instance:
        mvn install:install-file -Dfile=ojdbc6.jar -Dpackaging=jar\
          -DgroupId=com.oracle -DartifactId=ojdbc6 -Dversion=11.2.0.3.0
       -->
      <id>rdb-oracle</id>
      <dependencies>
        <dependency>
          <groupId>com.oracle</groupId>
          <artifactId>ojdbc6</artifactId>
          <version>11.2.0.3.0</version>
        </dependency>
      </dependencies>
    </profile>
    <profile>
      <!-- requires local copy of IBM DB2 JDBC drivers deployed to Maven repo-->
      <!-- for instance:
        mvn install:install-file -Dfile=db2jcc4.jar -Dpackaging=jar\
          -DgroupId=com.ibm.db2 -DartifactId=db2 -Dversion=4.16.53
        mvn install:install-file -Dfile=db2jcc_license_cu.jar -Dpackaging=jar\
          -DgroupId=com.ibm.db2 -DartifactId=db2-license -Dversion=4.16.53
       -->
      <id>rdb-db2</id>
      <dependencies>
        <dependency>
          <groupId>com.ibm.db2</groupId>
          <artifactId>db2</artifactId>
          <version>4.16.53</version>
        </dependency>
        <dependency>
          <groupId>com.ibm.db2</groupId>
          <artifactId>db2-license</artifactId>
          <version>4.16.53</version>
        </dependency>
      </dependencies>
    </profile>
    <profile>
      <id>java8</id>
      <activation>
        <jdk>[1.8,)</jdk>
      </activation>
      <properties>
        <test.opts.memory>-Xmx512m</test.opts.memory>
      </properties>
    </profile>
    <profile>
      <id>coverage</id>
      <properties>
        <skip.coverage>false</skip.coverage>
      </properties>
    </profile>

    <profile>
      <id>findbugs-jdk6</id>
      <activation>
        <jdk>1.6</jdk>
      </activation>
      <properties>
        <findbugs.version>2.5.5</findbugs.version>
      </properties>
    </profile>
  </profiles>

  <scm>
    <connection>scm:svn:http://svn.apache.org/repos/asf/maven/pom/tags/jackrabbit-oak-1.2.0/oak-parent</connection>
    <developerConnection>scm:svn:https://svn.apache.org/repos/asf/maven/pom/tags/jackrabbit-oak-1.2.0/oak-parent</developerConnection>
    <url>http://svn.apache.org/viewvc/maven/pom/tags/jackrabbit-oak-1.2.0/oak-parent</url>
  </scm>
</project><|MERGE_RESOLUTION|>--- conflicted
+++ resolved
@@ -30,11 +30,7 @@
   <groupId>org.apache.jackrabbit</groupId>
   <artifactId>oak-parent</artifactId>
   <name>Oak Parent POM</name>
-<<<<<<< HEAD
-  <version>1.4-SNAPSHOT</version>
-=======
   <version>1.2.0</version>
->>>>>>> 690e0884
   <packaging>pom</packaging>
 
   <properties>
